--- conflicted
+++ resolved
@@ -30,16 +30,9 @@
         uses: docker/build-push-action@v3
         with:
           push: true
-<<<<<<< HEAD
-          tags: hyperledger/iroha2:${{ matrix.tag }}
+          tags: hyperledger/iroha2:${{ env.TAG }}
           labels: commit=${{ github.sha }}
-          context: .
-          file: Dockerfile
-          build-args: TAG=${{ matrix.tag }}
-=======
-          tags: hyperledger/iroha2:${{ env.TAG }}
           build-args: TAG=${{ env.TAG }}
->>>>>>> f2e8d486
 
   load-rs:
     runs-on: ubuntu-latest

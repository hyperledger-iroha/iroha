#!/usr/bin/env bash
set -euo pipefail
shopt -s lastpipe

if test $(uname) = Darwin ;then
   set -a # export the following funcs instead of aliases
   sed() { gsed "$@"; }
   grep() { ggrep "$@"; }
   set +a # stop exporting
fi

echowarn(){
   echo >&2 '::warning::'"$@"
}
echoerr(){
   echo >&2 '::error::'"$@"
}

readonly ALL_oses="ubuntu macos windows" ALL_build_types="Debug Release" ALL_cmake_opts="normal burrow ursa" ALL_compilers="gcc-9 gcc-10 clang-10 clang llvm msvc"
readonly DEFAULT_oses="ubuntu macos windows" DEFAULT_build_types="Debug" DEFAULT_cmake_opts="normal burrow ursa"
readonly DEFAULT_ubuntu_compilers="gcc-9" AVAILABLE_ubuntu_compilers="gcc-9 gcc-10 clang-10"
readonly DEFAULT_macos_compilers="clang"  AVAILABLE_macos_compilers="clang" ## Also "llvm gcc-10" but they fail
readonly DEFAULT_windows_compilers="msvc" AVAILABLE_windows_compilers="msvc" ## Also "clang mingw cygwin" but they are redundant

--help-buildspec(){
   cat <<END
EXAMPLE build_spec:
   /build ubuntu release gcc10
   /build macos llvm release
   /build all
   /build ubuntu all              ## build all possible configurations on Ubuntu
   /build ubuntu burrow all       ## build all possible configurations on Ubuntu with Burrow
AVAILABLE build_spec keywords:
END
   awk '/^\s*## BUILDSPEC ARGUMENTS/,/^\s*## END BUILDSPEC ARGUMENTS/ ' $0 | sed -n 's,).*,,gp' | sed -E 's,^ +,   ,'
}

--help(){
   cat <<END
USAGE:
   $(basename $0) --help
   echo /build [build_spec...] | $(basename $0)
END
   --help-buildspec
}

cmdline=
while [[ $# > 0 ]] ;do
   case "$1" in
      ## ARGUMENTS
      help|--help|-h)
         --help; exit
         ;;
      ## END ARGUMENTS
      *)
         cmdline+="$1 "
         ;;
      -*)
         echoerr "Unknown argument '$1'"
         exit 1
         ;;
   esac
   shift
done

generate(){
   declare -rn DEFAULT_compilers=DEFAULT_${os}_compilers
   declare -rn AVAILABLE_compilers=AVAILABLE_${os}_compilers
   local compilers=${compilers:-$DEFAULT_compilers}
   local cc bt op used_compilers=
   for cc in $compilers ;do
      if ! [[ " $AVAILABLE_compilers " = *" $cc "* ]] ;then
         continue
      fi
      used_compilers+=$cc' '
      for bt in $build_types ;do
         for co in $cmake_opts ;do
<<<<<<< HEAD
            if test $os = macos -a $co = burrow; then continue; fi  ##FIXME remove
=======
            if test $os = macos -a $co = burrow; then continue; fi
>>>>>>> d84decc3
            MATRIX+="$os $cc $bt $co"$'\n'
         done
      done
   done
   if test "$used_compilers" = ''; then
      echowarn "No available compilers for '$os' among '$compilers', available: '$AVAILABLE_compilers'"
   fi
}

handle_user_line(){
   if [[ "$@" = '' ]] ;then
      return
   fi
   if [[ "${1:-}" != '/build' ]] ;then
      echowarn "Line skipped, should start with '/build'"
      return
   fi
   shift
   local oses compilers cmake_opts build_types
   dockerpush=yes

   while [[ $# > 0 ]] ;do
      case "$1" in
         ## BUILDSPEC ARGUMENTS
         ubuntu|linux)              oses+=" ubuntu " ;;
         macos)                     oses+=" $1 " ;;
         windows)                   oses+=" $1 " ;;
         normal)                    cmake_opts+=" $1 "  ;;
         burrow)                    cmake_opts+=" $1 "  ;;
         ursa)                      cmake_opts+=" $1 "  ;;
         release|Release)           build_types+=" Release " ;;
         debug|Debug)               build_types+=" Debug"  ;;
         gcc|gcc-9|gcc9)            compilers+=" gcc-9 " ;;
         gcc-10|gcc10)              compilers+=" gcc-10 " ;;
         clang|clang-10|clang10)    compilers+=" clang clang-10"  ;;
         llvm)                      compilers+=" $1 " ;;
         msvc)                      compilers+=" $1 " ;;
         dockerpush)                dockerpush=yes ;;
         nodockerpush)              dockerpush=no ;;
         all|everything|beforemerge|before_merge|before-merge|readytomerge|ready-to-merge|ready_to_merge)
            oses=${oses:-"$ALL_oses"}
            build_types=${build_types:-"$ALL_build_types"}
            cmake_opts=${cmake_opts:-"$ALL_cmake_opts"}
            compilers=${compilers:-"$ALL_compilers"}
            ;;
         ## END BUILDSPEC ARGUMENTS
         \#*)
            break  ## stop parsing buildspec
            ;;
         *)
            echoerr "Unknown /build argument '$1'"
            return 1
            ;;
      esac
      shift
   done

   oses=${oses:-$DEFAULT_oses}
   build_types=${build_types:-$DEFAULT_build_types}
   cmake_opts=${cmake_opts:-$DEFAULT_cmake_opts}

   for os in $oses ;do
      generate
   done
}

{ test -n "$cmdline" && echo "$cmdline" || cat; } |
   tr ';' '\n' | while read input_line ;do
      handle_user_line $input_line || continue
   done

test -n "${MATRIX:-}" ||
   { echoerr "MATRIX is empty!"$'\n'; --help-buildspec >&2; exit 1; }


############# FIXME remove this after build fixed #############
quoted(){
   while read line ;do echo -n "'$line' " ;done
}
ignored=$(mktemp)
echo "$MATRIX" | awk -v IGNORECASE=1 '/clang-10/ && /release/' >$ignored
MATRIX="$( grep -Fvx -f $ignored <<<"$MATRIX" )"
if test -s $ignored
<<<<<<< HEAD
then cat $ignored | quoted | echowarn "FIXME At the moment we are NOT able to build Release with Clang-10," \
=======
then cat $ignored | quoted | echowarn "FIXME At the moment NOT able to build Release with Clang-10," \
>>>>>>> d84decc3
                                      "because civetweb-cpp from vcpkg. Buildspecs are dropped: $(cat)"
fi
rm -f $ignored
############# END fixme remove this after build fixed #########


to_json(){
   echo "{
         os:\"$1\",
         cc:\"$2\",
         BuildType:\"$3\",
         CMAKE_USE:\"$( [[ "$4" = normal ]] || echo "-DUSE_${4^^}=ON" )\",
         dockerpush: \"$dockerpush\"
      }"
}
to_json_multiline(){
   echo [
   comma=''
   while read line ;do
      # if [[ "" = "$line" ]] ;then continue ;fi
      echo "$comma$(to_json $line)"
      comma=,
   done
   echo ]
}
json_include(){
   jq -cn ".include=$(to_json_multiline)"
}

MATRIX="$(echo "$MATRIX" | sed '/^$/d' | sort -uV)"
echo "$MATRIX"
echo "$MATRIX"                                               | json_include >matrix
echo "$MATRIX" | awk -v IGNORECASE=1 '/ubuntu/'              | json_include >matrix_ubuntu
echo "$MATRIX" | awk -v IGNORECASE=1 '/ubuntu/ && /release/' | json_include >matrix_ubuntu_release
echo "$MATRIX" | awk -v IGNORECASE=1 '/ubuntu/ && /debug/'   | json_include >matrix_ubuntu_debug
echo "$MATRIX" | awk -v IGNORECASE=1 '/macos/'               | json_include >matrix_macos
echo "$MATRIX" | awk -v IGNORECASE=1 '/windows/'             | json_include >matrix_windows<|MERGE_RESOLUTION|>--- conflicted
+++ resolved
@@ -75,11 +75,7 @@
       used_compilers+=$cc' '
       for bt in $build_types ;do
          for co in $cmake_opts ;do
-<<<<<<< HEAD
             if test $os = macos -a $co = burrow; then continue; fi  ##FIXME remove
-=======
-            if test $os = macos -a $co = burrow; then continue; fi
->>>>>>> d84decc3
             MATRIX+="$os $cc $bt $co"$'\n'
          done
       done
@@ -163,11 +159,7 @@
 echo "$MATRIX" | awk -v IGNORECASE=1 '/clang-10/ && /release/' >$ignored
 MATRIX="$( grep -Fvx -f $ignored <<<"$MATRIX" )"
 if test -s $ignored
-<<<<<<< HEAD
-then cat $ignored | quoted | echowarn "FIXME At the moment we are NOT able to build Release with Clang-10," \
-=======
 then cat $ignored | quoted | echowarn "FIXME At the moment NOT able to build Release with Clang-10," \
->>>>>>> d84decc3
                                       "because civetweb-cpp from vcpkg. Buildspecs are dropped: $(cat)"
 fi
 rm -f $ignored

--- conflicted
+++ resolved
@@ -224,19 +224,12 @@
         CommandExecutorTest::SetUp();
         address =
             std::make_unique<shared_model::interface::types::AddressType>("");
-<<<<<<< HEAD
         pk = std::make_unique<shared_model::interface::types::PubkeyType>(
             iroha::createPublicKey());
-        tls_certificate = std::make_unique<boost::optional<
-            shared_model::interface::types::TLSCertificateType>>("");
-        blank_tls_certificate = std::make_unique<boost::optional<
-=======
-        pk = std::make_unique<shared_model::interface::types::PubkeyType>("");
         tls_certificate = std::make_unique<
             std::optional<shared_model::interface::types::TLSCertificateType>>(
             "");
         blank_tls_certificate = std::make_unique<std::optional<
->>>>>>> 133e27fb
             shared_model::interface::types::TLSCertificateType>>();
         peer = std::make_unique<MockPeer>();
         EXPECT_CALL(*peer, address())

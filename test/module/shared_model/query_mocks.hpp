--- conflicted
+++ resolved
@@ -138,12 +138,7 @@
 
     struct MockTxPaginationMeta : public TxPaginationMeta {
       MOCK_CONST_METHOD0(pageSize, types::TransactionsNumberType());
-<<<<<<< HEAD
-      MOCK_CONST_METHOD0(firstTxHash,
-                         const boost::optional<types::HashType> &());
-=======
-      MOCK_CONST_METHOD0(firstTxHash, std::optional<types::HashType>());
->>>>>>> 133e27fb
+      MOCK_CONST_METHOD0(firstTxHash, const std::optional<types::HashType> &());
       MOCK_CONST_METHOD0(clone, TxPaginationMeta *());
     };
 

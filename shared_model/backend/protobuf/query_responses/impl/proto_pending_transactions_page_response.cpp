--- conflicted
+++ resolved
@@ -57,59 +57,28 @@
             };
       }
       return std::make_unique<PendingTransactionsPageResponse>(
-          query_response, std::move(txs), boost::none);
+          query_response, std::move(txs), std::nullopt);
     }
 
     PendingTransactionsPageResponse::PendingTransactionsPageResponse(
         const iroha::protocol::QueryResponse &query_response,
         std::vector<std::unique_ptr<Transaction>> transactions,
-        boost::optional<BatchInfo> next_batch_info)
+        std::optional<BatchInfo> next_batch_info)
         : pending_transactions_page_response_{query_response
                                                   .pending_transactions_page_response()},
-<<<<<<< HEAD
           transactions_{std::move(transactions)},
           next_batch_info_{std::move(next_batch_info)} {}
 
     PendingTransactionsPageResponse::~PendingTransactionsPageResponse() =
         default;
-=======
-          transactions_{
-              query_response.mutable_pending_transactions_page_response()
-                  ->mutable_transactions()
-                  ->begin(),
-              query_response.mutable_pending_transactions_page_response()
-                  ->mutable_transactions()
-                  ->end()},
-          next_batch_info_{
-              [this]()
-                  -> std::optional<
-                      interface::PendingTransactionsPageResponse::BatchInfo> {
-                if (pending_transactions_page_response_.has_next_batch_info()) {
-                  auto &next =
-                      pending_transactions_page_response_.next_batch_info();
-                  interface::PendingTransactionsPageResponse::BatchInfo
-                      next_batch;
-                  next_batch.first_tx_hash =
-                      crypto::Hash::fromHexString(next.first_tx_hash());
-                  next_batch.batch_size = next.batch_size();
-                  return next_batch;
-                }
-                return std::nullopt;
-              }()} {}
->>>>>>> 133e27fb
 
     interface::types::TransactionsCollectionType
     PendingTransactionsPageResponse::transactions() const {
       return transactions_ | boost::adaptors::indirected;
     }
 
-<<<<<<< HEAD
-    const boost::optional<PendingTransactionsPageResponse::BatchInfo>
+    const std::optional<PendingTransactionsPageResponse::BatchInfo>
         &PendingTransactionsPageResponse::nextBatchInfo() const {
-=======
-    std::optional<interface::PendingTransactionsPageResponse::BatchInfo>
-    PendingTransactionsPageResponse::nextBatchInfo() const {
->>>>>>> 133e27fb
       return next_batch_info_;
     }
 

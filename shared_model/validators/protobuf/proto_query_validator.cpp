/**
 * Copyright Soramitsu Co., Ltd. All Rights Reserved.
 * SPDX-License-Identifier: Apache-2.0
 */

#include "validators/protobuf/proto_query_validator.hpp"

#include <google/protobuf/util/time_util.h>

#include <ciso646>

#include "validators/validation_error_helpers.hpp"
#include "validators/validators_common.hpp"

using namespace shared_model::validation;

namespace {
  std::optional<ValidationError> validateTxPaginationMeta(
      const iroha::protocol::TxPaginationMeta &paginationMeta) {
    if (paginationMeta.opt_first_tx_hash_case()
        != iroha::protocol::TxPaginationMeta::OPT_FIRST_TX_HASH_NOT_SET) {
      if (not validateHexString(paginationMeta.first_tx_hash())) {
        return shared_model::validation::ValidationError{
            "TxPaginationMeta",
            {"First tx hash from pagination meta is not a hex string."}};
      }
    }
    if (paginationMeta.opt_first_tx_time_case()
        != iroha::protocol::TxPaginationMeta::OPT_FIRST_TX_TIME_NOT_SET) {
      if (not validateTimeStamp(
              google::protobuf::util::TimeUtil::TimestampToMilliseconds(
                  paginationMeta.first_tx_time()))) {
        return shared_model::validation::ValidationError{
            "TxPaginationMeta",
<<<<<<< HEAD
            {"First tx time from pagination meta is not a proper value."}};
=======
            {"First tx time from pagination meta is not a "
             "proper value."}};
>>>>>>> ce60b788
      }
    }
    if (paginationMeta.opt_last_tx_time_case()
        != iroha::protocol::TxPaginationMeta::OPT_LAST_TX_TIME_NOT_SET) {
      if (not validateTimeStamp(
              google::protobuf::util::TimeUtil::TimestampToMilliseconds(
                  paginationMeta.last_tx_time()))) {
        return shared_model::validation::ValidationError{
            "TxPaginationMeta",
            {"Last tx time from pagination meta is not a proper value."}};
      }
    }
    if (paginationMeta.opt_first_tx_height_case()
        != iroha::protocol::TxPaginationMeta::OPT_FIRST_TX_HEIGHT_NOT_SET) {
      if (not validateHeight(paginationMeta.first_tx_height())) {
        return shared_model::validation::ValidationError{
            "TxPaginationMeta",
            {"First tx Height from pagination meta is not a proper value."}};
      }
    }
    if (paginationMeta.opt_last_tx_height_case()
        != iroha::protocol::TxPaginationMeta::OPT_LAST_TX_HEIGHT_NOT_SET) {
      if (not validateHeight(paginationMeta.last_tx_height())) {
        return shared_model::validation::ValidationError{
            "TxPaginationMeta",
            {"Last tx Height from pagination meta is not a proper value."}};
      }
    }
    if (paginationMeta.opt_first_tx_height_case()
            != iroha::protocol::TxPaginationMeta::OPT_FIRST_TX_HEIGHT_NOT_SET
        && paginationMeta.opt_last_tx_height_case()
            != iroha::protocol::TxPaginationMeta::OPT_LAST_TX_HEIGHT_NOT_SET) {
      if (not validateHeightOrder(paginationMeta.first_tx_height(),
              paginationMeta.last_tx_height())) {
        return shared_model::validation::ValidationError{
            "TxPaginationMeta",
            {"Last tx Height from pagination meta should be equal or greater than first tx height"}};
      }
    }
    if (paginationMeta.opt_first_tx_time_case()
            != iroha::protocol::TxPaginationMeta::OPT_FIRST_TX_TIME_NOT_SET
        && paginationMeta.opt_last_tx_time_case()
            != iroha::protocol::TxPaginationMeta::OPT_LAST_TX_TIME_NOT_SET) {
      if (not validateTimeOrder(
              google::protobuf::util::TimeUtil::TimestampToMilliseconds(
                  paginationMeta.first_tx_time()),
              google::protobuf::util::TimeUtil::TimestampToMilliseconds(
                  paginationMeta.last_tx_time()))) {
        return shared_model::validation::ValidationError{
            "TxPaginationMeta",
            {"Last tx time from pagination meta should be equal or greater "
             "than first tx time"}};
      }
    }
    return std::nullopt;
  }
}  // namespace

namespace shared_model {
  namespace validation {

    std::optional<ValidationError> validateProtoQuery(
        const iroha::protocol::Query &qry) {
      ValidationErrorCreator error_creator;

      switch (qry.payload().query_case()) {
        case iroha::protocol::Query_Payload::QUERY_NOT_SET: {
          error_creator.addReason("Query is undefined.");
          break;
        }
        case iroha::protocol::Query_Payload::kGetAccountTransactions: {
          const auto &gat = qry.payload().get_account_transactions();
          error_creator |= validateTxPaginationMeta(gat.pagination_meta());
          break;
        }
        case iroha::protocol::Query_Payload::kGetAccountAssetTransactions: {
          const auto &gaat = qry.payload().get_account_asset_transactions();
          error_creator |= validateTxPaginationMeta(gaat.pagination_meta());
          break;
        }
        default:
          break;
      }

      return std::move(error_creator).getValidationError("Protobuf Query");
    }

    std::optional<ValidationError> ProtoQueryValidator::validate(
        const iroha::protocol::Query &query) const {
      return validateProtoQuery(query);
    }

    std::optional<ValidationError> ProtoBlocksQueryValidator::validate(
        const iroha::protocol::BlocksQuery &) const {
      return std::nullopt;
    }

  }  // namespace validation
}  // namespace shared_model<|MERGE_RESOLUTION|>--- conflicted
+++ resolved
@@ -32,12 +32,8 @@
                   paginationMeta.first_tx_time()))) {
         return shared_model::validation::ValidationError{
             "TxPaginationMeta",
-<<<<<<< HEAD
-            {"First tx time from pagination meta is not a proper value."}};
-=======
             {"First tx time from pagination meta is not a "
              "proper value."}};
->>>>>>> ce60b788
       }
     }
     if (paginationMeta.opt_last_tx_time_case()

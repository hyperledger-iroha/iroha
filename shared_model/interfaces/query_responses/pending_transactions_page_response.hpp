/**
 * Copyright Soramitsu Co., Ltd. All Rights Reserved.
 * SPDX-License-Identifier: Apache-2.0
 */

#ifndef IROHA_SHARED_MODEL_PENDING_TRANSACTIONS_PAGE_RESPONSE_HPP
#define IROHA_SHARED_MODEL_PENDING_TRANSACTIONS_PAGE_RESPONSE_HPP

#include "interfaces/base/model_primitive.hpp"

#include <optional>
#include "cryptography/hash.hpp"
#include "interfaces/common_objects/range_types.hpp"
#include "interfaces/common_objects/types.hpp"

namespace shared_model {
  namespace interface {

    /**
     * Response for paginated queries
     */
    class PendingTransactionsPageResponse
        : public ModelPrimitive<PendingTransactionsPageResponse> {
     public:
      // TODO igor-egorov 2019-06-29 IR-570 Convert BatchInfo to a shared model
      // object
      struct BatchInfo {
        interface::types::HashType first_tx_hash;
        interface::types::TransactionsNumberType batch_size;

        bool operator==(const BatchInfo &rhs) const {
          return first_tx_hash == rhs.first_tx_hash
              and batch_size == rhs.batch_size;
        }

        std::string toString() const;
      };

      /**
       * @return transactions from this page
       */
      virtual types::TransactionsCollectionType transactions() const = 0;

      /**
       * @return next batch info to query the following page if exists
       */
<<<<<<< HEAD
      virtual const boost::optional<BatchInfo> &nextBatchInfo() const = 0;
=======
      virtual std::optional<BatchInfo> nextBatchInfo() const = 0;
>>>>>>> 133e27fb

      /**
       * @return total number of transactions for the query
       */
      virtual interface::types::TransactionsNumberType allTransactionsSize()
          const = 0;

      std::string toString() const override;

      bool operator==(const ModelType &rhs) const override;
    };
  }  // namespace interface
}  // namespace shared_model

#endif  // IROHA_SHARED_MODEL_PENDING_TRANSACTIONS_PAGE_RESPONSE_HPP<|MERGE_RESOLUTION|>--- conflicted
+++ resolved
@@ -9,6 +9,7 @@
 #include "interfaces/base/model_primitive.hpp"
 
 #include <optional>
+
 #include "cryptography/hash.hpp"
 #include "interfaces/common_objects/range_types.hpp"
 #include "interfaces/common_objects/types.hpp"
@@ -44,11 +45,7 @@
       /**
        * @return next batch info to query the following page if exists
        */
-<<<<<<< HEAD
-      virtual const boost::optional<BatchInfo> &nextBatchInfo() const = 0;
-=======
-      virtual std::optional<BatchInfo> nextBatchInfo() const = 0;
->>>>>>> 133e27fb
+      virtual const std::optional<BatchInfo> &nextBatchInfo() const = 0;
 
       /**
        * @return total number of transactions for the query

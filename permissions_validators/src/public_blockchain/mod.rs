--- conflicted
+++ resolved
@@ -191,15 +191,7 @@
         .map(|asset_definition_entry| asset_definition_entry.registered_by() == authority)
         .unwrap_or(false);
     if !registered_by_signer_account {
-<<<<<<< HEAD
-        return Err(
-            "Cannot grant access for assets, registered by another account."
-                .to_owned()
-                .into(),
-        );
-=======
         return Deny("Cannot grant access for assets registered by another account.".to_owned());
->>>>>>> 5ff6b67d
     }
     Allow
 }

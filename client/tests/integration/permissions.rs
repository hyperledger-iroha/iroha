#![allow(clippy::restriction)]

use std::{str::FromStr as _, thread};

use iroha_client::client::{self, Client};
<<<<<<< HEAD
use iroha_core::{
    prelude::ValidatorBuilder,
    smartcontracts::{
        isi::permissions::combinators::DenyAll, permissions::combinators::ValidatorApplyOr as _,
    },
};
=======
use iroha_core::{prelude::*, smartcontracts::permissions::HasToken};
>>>>>>> 5ff6b67d
use iroha_data_model::prelude::*;
use iroha_permissions_validators::{
    private_blockchain,
    public_blockchain::{self, key_value::CanSetKeyValueInUserAssets},
};
use test_network::{PeerBuilder, *};

use super::Configuration;

fn get_assets(iroha_client: &mut Client, id: &AccountId) -> Vec<Asset> {
    iroha_client
        .request(client::asset::by_account_id(id.clone()))
        .expect("Failed to execute request.")
}

#[test]
fn permissions_disallow_asset_transfer() {
    let (_rt, _peer, mut iroha_client) = <PeerBuilder>::new()
        .with_instruction_judge(public_blockchain::default_permissions())
        .start_with_runtime();
    wait_for_genesis_committed(&vec![iroha_client.clone()], 0);
    let pipeline_time = Configuration::pipeline_time();

    // Given
    let alice_id = AccountId::from_str("alice@wonderland").expect("Valid");
    let bob_id = AccountId::from_str("bob@wonderland").expect("Valid");
    let asset_definition_id: AssetDefinitionId = "xor#wonderland".parse().expect("Valid");
    let create_asset = RegisterBox::new(AssetDefinition::quantity(asset_definition_id.clone()));
    let register_bob = RegisterBox::new(Account::new(bob_id.clone(), []));

    let alice_start_assets = get_assets(&mut iroha_client, &alice_id);
    iroha_client
        .submit_all(vec![create_asset.into(), register_bob.into()])
        .expect("Failed to prepare state.");
    thread::sleep(pipeline_time * 2);

    let quantity: u32 = 200;
    let mint_asset = MintBox::new(
        Value::U32(quantity),
        IdBox::AssetId(AssetId::new(asset_definition_id.clone(), bob_id.clone())),
    );
    iroha_client
        .submit(mint_asset)
        .expect("Failed to create asset.");
    thread::sleep(pipeline_time * 2);

    //When
    let transfer_asset = TransferBox::new(
        IdBox::AssetId(AssetId::new(asset_definition_id.clone(), bob_id)),
        Value::U32(quantity),
        IdBox::AssetId(AssetId::new(asset_definition_id, alice_id.clone())),
    );
    let err = iroha_client
        .submit_blocking(transfer_asset)
        .expect_err("Transaction was not rejected.");
    let rejection_reason = err
        .downcast_ref::<PipelineRejectionReason>()
        .unwrap_or_else(|| panic!("Error {} is not PipelineRejectionReasons.", err));
    //Then
    assert!(matches!(
        rejection_reason,
        &PipelineRejectionReason::Transaction(TransactionRejectionReason::NotPermitted(
            NotPermittedFail { .. }
        ))
    ));
    let alice_assets = get_assets(&mut iroha_client, &alice_id);
    assert_eq!(alice_assets, alice_start_assets);
}

#[test]
fn permissions_disallow_asset_burn() {
    let (_rt, _not_drop, mut iroha_client) = <PeerBuilder>::new()
        .with_instruction_judge(public_blockchain::default_permissions())
        .start_with_runtime();
    let pipeline_time = Configuration::pipeline_time();

    // Given
    thread::sleep(pipeline_time * 5);

    let alice_id = "alice@wonderland".parse().expect("Valid");
    let bob_id: AccountId = "bob@wonderland".parse().expect("Valid");
    let asset_definition_id = AssetDefinitionId::from_str("xor#wonderland").expect("Valid");
    let create_asset =
        RegisterBox::new(AssetDefinition::quantity(asset_definition_id.clone()).build());
    let register_bob = RegisterBox::new(Account::new(bob_id.clone(), []));

    let alice_start_assets = get_assets(&mut iroha_client, &alice_id);

    iroha_client
        .submit_all(vec![create_asset.into(), register_bob.into()])
        .expect("Failed to prepare state.");

    thread::sleep(pipeline_time * 2);

    let quantity: u32 = 200;
    let mint_asset = MintBox::new(
        Value::U32(quantity),
        IdBox::AssetId(AssetId::new(asset_definition_id.clone(), bob_id.clone())),
    );
    iroha_client
        .submit_all(vec![mint_asset.into()])
        .expect("Failed to create asset.");
    thread::sleep(pipeline_time * 2);
    //When
    let burn_asset = BurnBox::new(
        Value::U32(quantity),
        IdBox::AssetId(AssetId::new(asset_definition_id, bob_id)),
    );

    let err = iroha_client
        .submit_blocking(burn_asset)
        .expect_err("Transaction was not rejected.");
    let rejection_reason = err
        .downcast_ref::<PipelineRejectionReason>()
        .unwrap_or_else(|| panic!("Error {} is not PipelineRejectionReasons.", err));
    //Then
    assert!(matches!(
        rejection_reason,
        &PipelineRejectionReason::Transaction(TransactionRejectionReason::NotPermitted(
            NotPermittedFail { .. }
        ))
    ));

    let alice_assets = get_assets(&mut iroha_client, &alice_id);
    assert_eq!(alice_assets, alice_start_assets);
}

#[test]
fn account_can_query_only_its_own_domain() {
    let query_judge = JudgeBuilder::with_validator(private_blockchain::query::OnlyAccountsDomain)
        .at_least_one_allow()
        .build();

    let (_rt, _not_drop, iroha_client) = <PeerBuilder>::new()
        .with_query_judge(Box::new(query_judge))
        .start_with_runtime();
    let pipeline_time = Configuration::pipeline_time();

    // Given
    thread::sleep(pipeline_time * 2);

    let domain_id: DomainId = "wonderland".parse().expect("Valid");
    let new_domain_id: DomainId = "wonderland2".parse().expect("Valid");
    let register_domain = RegisterBox::new(Domain::new(new_domain_id.clone()));

    iroha_client
        .submit(register_domain)
        .expect("Failed to prepare state.");

    thread::sleep(pipeline_time * 2);

    // Alice can query the domain in which her account exists.
    assert!(iroha_client
        .request(client::domain::by_id(domain_id))
        .is_ok());

    // Alice cannot query other domains.
    assert!(iroha_client
        .request(client::domain::by_id(new_domain_id))
        .is_err());
}

#[test]
// If permissions are checked after instruction is executed during validation this introduces
// a potential security liability that gives an attacker a backdoor for gaining root access
fn permissions_checked_before_transaction_execution() {
    let instruction_judge = JudgeBuilder::with_validator(
        private_blockchain::register::GrantedAllowedRegisterDomains.into_validator(),
    )
    .at_least_one_allow()
    .build();

    let (_rt, _not_drop, iroha_client) = <PeerBuilder>::new()
        .with_instruction_judge(Box::new(instruction_judge))
        .with_query_judge(Box::new(DenyAll::new()))
        .start_with_runtime();

    let isi = [
        // Grant instruction is not allowed
        Instruction::Grant(GrantBox::new(
            PermissionToken::from(private_blockchain::register::CanRegisterDomains::new()),
            IdBox::AccountId("alice@wonderland".parse().expect("Valid")),
        )),
        Instruction::Register(RegisterBox::new(Domain::new(
            "new_domain".parse().expect("Valid"),
        ))),
    ];

    let rejection_reason = iroha_client
        .submit_all_blocking(isi)
        .expect_err("Transaction must fail due to permission validation");

    let root_cause = rejection_reason.root_cause().to_string();

    assert!(root_cause.contains("Account does not have the needed permission token"));
}

#[test]
fn permissions_differ_not_only_by_names() {
<<<<<<< HEAD
    let instruction_validator = ValidatorBuilder::with_recursive_validator(
        public_blockchain::key_value::AssetSetOnlyForSignerAccount
            .or(public_blockchain::key_value::SetGrantedByAssetOwner),
    )
    .all_should_succeed()
    .build();

    let (_rt, _not_drop, client) = <PeerBuilder>::new()
        .with_instruction_validator(instruction_validator)
        .with_query_validator(DenyAll)
=======
    let instruction_judge = JudgeBuilder::with_recursive_validator(
        public_blockchain::key_value::AssetSetOnlyForSignerAccount
            .or(public_blockchain::key_value::SetGrantedByAssetOwner.into_validator()),
    )
    .no_denies()
    .build();

    let (_rt, _not_drop, client) = <PeerBuilder>::new()
        .with_instruction_judge(Box::new(instruction_judge))
        .with_query_judge(Box::new(DenyAll::new()))
>>>>>>> 5ff6b67d
        .start_with_runtime();

    let alice_id: <Account as Identifiable>::Id = "alice@wonderland".parse().expect("Valid");
    let mouse_id: <Account as Identifiable>::Id = "mouse@wonderland".parse().expect("Valid");

    // Registering `Store` asset definitions
    let hat_definition_id: <AssetDefinition as Identifiable>::Id =
        "hat#wonderland".parse().expect("Valid");
    let new_hat_definition = AssetDefinition::store(hat_definition_id.clone());
    let shoes_definition_id: <AssetDefinition as Identifiable>::Id =
        "shoes#wonderland".parse().expect("Valid");
    let new_shoes_definition = AssetDefinition::store(shoes_definition_id.clone());
    client
        .submit_all_blocking([
            RegisterBox::new(new_hat_definition).into(),
            RegisterBox::new(new_shoes_definition).into(),
        ])
        .expect("Failed to register new asset definitions");

    // Registering mouse
    let new_mouse_account = Account::new(mouse_id.clone(), []);
    client
        .submit_blocking(RegisterBox::new(new_mouse_account))
        .expect("Failed to register mouse");

    // Granting permission to Alice to modify metadata in Mouse's hats
    let mouse_hat_id = <Asset as Identifiable>::Id::new(hat_definition_id, mouse_id.clone());
    client
        .submit_blocking(GrantBox::new(
            PermissionToken::from(CanSetKeyValueInUserAssets::new(mouse_hat_id.clone())),
            alice_id.clone(),
        ))
        .expect("Failed grant permission to modify Mouse's hats");

    // Checking that Alice can modify Mouse's hats ...
    client
        .submit_blocking(SetKeyValueBox::new(
            mouse_hat_id,
            Name::from_str("color").expect("Valid"),
            "red".to_owned(),
        ))
        .expect("Failed to modify Mouse's hats");

    // ... but not shoes
    let mouse_shoes_id = <Asset as Identifiable>::Id::new(shoes_definition_id, mouse_id);
    let set_shoes_color = SetKeyValueBox::new(
        mouse_shoes_id.clone(),
        Name::from_str("color").expect("Valid"),
        "yellow".to_owned(),
    );
    let _err = client
        .submit_blocking(set_shoes_color.clone())
        .expect_err("Expected Alice to fail to modify Mouse's shoes");

    // Granting permission to Alice to modify metadata in Mouse's shoes
    client
        .submit_blocking(GrantBox::new(
            PermissionToken::from(CanSetKeyValueInUserAssets::new(mouse_shoes_id)),
            alice_id,
        ))
        .expect("Failed grant permission to modify Mouse's shoes");

    // Checking that Alice can modify Mouse's shoes
    client
        .submit_blocking(set_shoes_color)
        .expect("Failed to modify Mouse's shoes");
}<|MERGE_RESOLUTION|>--- conflicted
+++ resolved
@@ -3,16 +3,7 @@
 use std::{str::FromStr as _, thread};
 
 use iroha_client::client::{self, Client};
-<<<<<<< HEAD
-use iroha_core::{
-    prelude::ValidatorBuilder,
-    smartcontracts::{
-        isi::permissions::combinators::DenyAll, permissions::combinators::ValidatorApplyOr as _,
-    },
-};
-=======
 use iroha_core::{prelude::*, smartcontracts::permissions::HasToken};
->>>>>>> 5ff6b67d
 use iroha_data_model::prelude::*;
 use iroha_permissions_validators::{
     private_blockchain,
@@ -212,18 +203,6 @@
 
 #[test]
 fn permissions_differ_not_only_by_names() {
-<<<<<<< HEAD
-    let instruction_validator = ValidatorBuilder::with_recursive_validator(
-        public_blockchain::key_value::AssetSetOnlyForSignerAccount
-            .or(public_blockchain::key_value::SetGrantedByAssetOwner),
-    )
-    .all_should_succeed()
-    .build();
-
-    let (_rt, _not_drop, client) = <PeerBuilder>::new()
-        .with_instruction_validator(instruction_validator)
-        .with_query_validator(DenyAll)
-=======
     let instruction_judge = JudgeBuilder::with_recursive_validator(
         public_blockchain::key_value::AssetSetOnlyForSignerAccount
             .or(public_blockchain::key_value::SetGrantedByAssetOwner.into_validator()),
@@ -234,7 +213,6 @@
     let (_rt, _not_drop, client) = <PeerBuilder>::new()
         .with_instruction_judge(Box::new(instruction_judge))
         .with_query_judge(Box::new(DenyAll::new()))
->>>>>>> 5ff6b67d
         .start_with_runtime();
 
     let alice_id: <Account as Identifiable>::Id = "alice@wonderland".parse().expect("Valid");

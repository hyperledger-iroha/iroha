--- conflicted
+++ resolved
@@ -574,11 +574,7 @@
     ///
     /// # Examples
     ///
-<<<<<<< HEAD
     /// ```ignore
-=======
-    /// ```rust
->>>>>>> 38242ca3
     /// use eyre::Result;
     /// use iroha_client::{
     ///     client::{Client, ResponseHandler},

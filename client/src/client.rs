--- conflicted
+++ resolved
@@ -568,36 +568,10 @@
         R: Query + Into<QueryBox> + Debug,
         <R::Output as TryFrom<Value>>::Error: Into<eyre::Error>,
     {
-<<<<<<< HEAD
         let (req, resp_handler) =
             self.prepare_query_request::<R, DefaultRequestBuilder>(request, pagination)?;
         let response = req.send()?;
         resp_handler.handle(response)
-=======
-        let pagination: Vec<_> = pagination.into();
-        let request = QueryRequest::new(request.into(), self.account_id.clone());
-        let request: VersionedSignedQueryRequest = self.sign_query(request)?.into();
-        let response = http_client::post(
-            format!("{}/{}", &self.torii_url, uri::QUERY),
-            request.encode_versioned(),
-            pagination,
-            self.headers.clone(),
-        )?;
-        if response.status() != StatusCode::OK {
-            return Err(eyre!(
-                "Failed to make query request with HTTP status: {}, {}",
-                response.status(),
-                std::str::from_utf8(response.body()).unwrap_or(""),
-            ));
-        }
-        let result = VersionedPaginatedQueryResult::decode_versioned(response.body())?;
-
-        let VersionedPaginatedQueryResult::V1(PaginatedQueryResult { result, .. }) = result;
-        let QueryResult(result) = result;
-        R::Output::try_from(result)
-            .map_err(Into::into)
-            .wrap_err("Unexpected type")
->>>>>>> 81f46bb1
     }
 
     /// Query API entry point. Requests queries from `Iroha` peers.

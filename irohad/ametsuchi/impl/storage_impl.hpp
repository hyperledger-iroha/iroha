--- conflicted
+++ resolved
@@ -9,18 +9,6 @@
 #include "ametsuchi/impl/storage_base.hpp"
 
 #include <soci/soci.h>
-<<<<<<< HEAD
-=======
-#include <boost/optional.hpp>
-#include "ametsuchi/block_storage_factory.hpp"
-#include "ametsuchi/impl/pool_wrapper.hpp"
-#include "ametsuchi/key_value_storage.hpp"
-#include "ametsuchi/ledger_state.hpp"
-#include "ametsuchi/reconnection_strategy.hpp"
-#include "interfaces/permission_to_string.hpp"
-#include "logger/logger_fwd.hpp"
-#include "logger/logger_manager_fwd.hpp"
->>>>>>> 803e6413
 
 namespace shared_model {
   namespace interface {
@@ -77,17 +65,11 @@
       createMutableStorage(std::shared_ptr<CommandExecutor> command_executor,
                            BlockStorageFactory &storage_factory) override;
 
-<<<<<<< HEAD
       expected::Result<std::unique_ptr<MutableStorage>, std::string>
       createMutableStorage(
           std::shared_ptr<CommandExecutor> command_executor) override;
-=======
+
       expected::Result<void, std::string> resetPeers() override;
-
-      expected::Result<void, std::string> dropBlockStorage() override;
->>>>>>> 803e6413
-
-      void resetPeers() override;
 
       void freeConnections() override;
 
@@ -132,28 +114,6 @@
       /// ref for pool_wrapper_::connection_pool_
       std::shared_ptr<PoolWrapper> pool_wrapper_;
       std::shared_ptr<soci::connection_pool> &connection_;
-<<<<<<< HEAD
-=======
-
-      std::function<void(std::shared_ptr<shared_model::interface::Block const>)>
-          callback_;
-
-      std::shared_ptr<shared_model::interface::PermissionToString>
-          perm_converter_;
-
-      std::shared_ptr<PendingTransactionStorage> pending_txs_storage_;
-
-      std::shared_ptr<shared_model::interface::QueryResponseFactory>
-          query_response_factory_;
-
-      std::unique_ptr<BlockStorageFactory> temporary_block_storage_factory_;
-
-      std::optional<std::reference_wrapper<const VmCaller>> vm_caller_ref_;
-
-      logger::LoggerManagerTreePtr log_manager_;
-      logger::LoggerPtr log_;
-
->>>>>>> 803e6413
       mutable std::shared_timed_mutex drop_mutex_;
       const size_t pool_size_;
       std::string prepared_block_name_;

--- conflicted
+++ resolved
@@ -376,12 +376,6 @@
 
 }  // namespace iroha::ametsuchi::fmtstrings
 
-<<<<<<< HEAD
-#undef RDB_PATH_DOMAIN
-#undef RDB_PATH_ACCOUNT
-#undef RDB_ITEM
-=======
->>>>>>> d84decc3
 
 namespace {
   auto constexpr kValue{FMT_STRING("{}")};

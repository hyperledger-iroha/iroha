/**
 * Copyright Soramitsu Co., Ltd. All Rights Reserved.
 * SPDX-License-Identifier: Apache-2.0
 */

#include "ametsuchi/impl/storage_impl.hpp"

#include <soci/callbacks.h>
#include <soci/postgresql/soci-postgresql.h>

#include "ametsuchi/impl/block_index_impl.hpp"
#include "ametsuchi/impl/mutable_storage_impl.hpp"
#include "ametsuchi/impl/peer_query_wsv.hpp"
#include "ametsuchi/impl/postgres_block_query.hpp"
#include "ametsuchi/impl/postgres_block_storage_factory.hpp"
#include "ametsuchi/impl/postgres_command_executor.hpp"
#include "ametsuchi/impl/postgres_indexer.hpp"
#include "ametsuchi/impl/postgres_options.hpp"
#include "ametsuchi/impl/postgres_query_executor.hpp"
#include "ametsuchi/impl/postgres_setting_query.hpp"
#include "ametsuchi/impl/postgres_specific_query_executor.hpp"
#include "ametsuchi/impl/postgres_temporary_wsv_impl.hpp"
#include "ametsuchi/impl/postgres_wsv_command.hpp"
#include "ametsuchi/impl/postgres_wsv_query.hpp"
#include "ametsuchi/ledger_state.hpp"
#include "ametsuchi/tx_executor.hpp"
#include "backend/protobuf/permissions.hpp"
#include "common/byteutils.hpp"
#include "common/result.hpp"
#include "common/result_try.hpp"
#include "logger/logger.hpp"
#include "logger/logger_manager.hpp"
#include "main/impl/pg_connection_init.hpp"

<<<<<<< HEAD
namespace iroha::ametsuchi {

  StorageImpl::StorageImpl(
      boost::optional<std::shared_ptr<const iroha::LedgerState>> ledger_state,
      const ametsuchi::PostgresOptions &postgres_options,
      std::shared_ptr<BlockStorage> block_store,
      std::shared_ptr<PoolWrapper> pool_wrapper,
      std::shared_ptr<shared_model::interface::PermissionToString>
          perm_converter,
      std::shared_ptr<PendingTransactionStorage> pending_txs_storage,
      std::shared_ptr<shared_model::interface::QueryResponseFactory>
          query_response_factory,
      std::unique_ptr<BlockStorageFactory> temporary_block_storage_factory,
      size_t pool_size,
      std::optional<std::reference_wrapper<const VmCaller>> vm_caller_ref,
      logger::LoggerManagerTreePtr log_manager)
      : StorageBase(std::move(ledger_state),
                    std::move(block_store),
                    std::move(perm_converter),
                    std::move(pending_txs_storage),
                    std::move(query_response_factory),
                    std::move(temporary_block_storage_factory),
                    std::move(vm_caller_ref),
                    std::move(log_manager),
                    postgres_options.preparedBlockName(),
                    pool_wrapper->enable_prepared_transactions_),
        pool_wrapper_(pool_wrapper),
        connection_(pool_wrapper->connection_pool_),
        pool_size_(pool_size),
        prepared_block_name_(postgres_options.preparedBlockName()) {}

  std::unique_ptr<TemporaryWsv> StorageImpl::createTemporaryWsv(
      std::shared_ptr<CommandExecutor> command_executor) {
    auto postgres_command_executor =
        std::dynamic_pointer_cast<PostgresCommandExecutor>(command_executor);
    if (postgres_command_executor == nullptr) {
      throw std::runtime_error("Bad PostgresCommandExecutor cast!");
    }
    // if we create temporary storage, then we intend to validate a new
    // proposal. this means that any state prepared before that moment is
    // not needed and must be removed to prevent locking
    tryRollback(postgres_command_executor->getSession());
    return std::make_unique<PostgresTemporaryWsvImpl>(
        std::move(postgres_command_executor),
        logManager()->getChild("TemporaryWorldStateView"));
  }

  iroha::expected::Result<std::unique_ptr<QueryExecutor>, std::string>
  StorageImpl::createQueryExecutor(
      std::shared_ptr<PendingTransactionStorage> pending_txs_storage,
      std::shared_ptr<shared_model::interface::QueryResponseFactory>
          response_factory) const {
    std::shared_lock<std::shared_timed_mutex> lock(drop_mutex_);
    if (not connection_) {
      return "createQueryExecutor: connection to database is not initialised";
    }
    auto sql = std::make_unique<soci::session>(*connection_);
    auto log_manager = logManager()->getChild("QueryExecutor");
    return std::make_unique<PostgresQueryExecutor>(
        std::move(sql),
        response_factory,
        std::make_shared<PostgresSpecificQueryExecutor>(
            *sql,
            *blockStore(),
            std::move(pending_txs_storage),
            response_factory,
            permConverter(),
            log_manager->getChild("SpecificQueryExecutor")->getLogger()),
        log_manager->getLogger());
  }

  expected::Result<void, std::string> StorageImpl::insertPeer(
      const shared_model::interface::Peer &peer) {
    log()->info("Insert peer {}", peer.pubkey());
    soci::session sql(*connection_);
    PostgresWsvCommand wsv_command(sql);
    return wsv_command.insertPeer(peer);
  }

  expected::Result<std::unique_ptr<CommandExecutor>, std::string>
  StorageImpl::createCommandExecutor() {
    std::shared_lock<std::shared_timed_mutex> lock(drop_mutex_);
    if (connection_ == nullptr) {
      return expected::makeError("Connection was closed");
    }
    auto sql = std::make_unique<soci::session>(*connection_);
    return std::make_unique<PostgresCommandExecutor>(
        std::move(sql),
        permConverter(),
        std::make_shared<PostgresSpecificQueryExecutor>(
            *sql,
            *blockStore(),
            pendingTxStorage(),
            queryResponseFactory(),
            permConverter(),
            logManager()->getChild("SpecificQueryExecutor")->getLogger()),
        vmCaller());
  }

  expected::Result<std::unique_ptr<MutableStorage>, std::string>
  StorageImpl::createMutableStorage(
      std::shared_ptr<CommandExecutor> command_executor) {
    return createMutableStorage(std::move(command_executor),
                                *temporaryBlockStorageFactory());
  }

  expected::Result<std::unique_ptr<MutableStorage>, std::string>
  StorageImpl::createMutableStorage(
      std::shared_ptr<CommandExecutor> command_executor,
      BlockStorageFactory &storage_factory) {
    auto postgres_command_executor =
        std::dynamic_pointer_cast<PostgresCommandExecutor>(command_executor);
    if (postgres_command_executor == nullptr) {
      throw std::runtime_error("Bad PostgresCommandExecutor cast!");
    }
    // if we create mutable storage, then we intend to mutate wsv
    // this means that any state prepared before that moment is not needed
    // and must be removed to prevent locking
    tryRollback(postgres_command_executor->getSession());

    auto ms_log_manager = logManager()->getChild("MutableStorageImpl");

    auto wsv_command = std::make_unique<PostgresWsvCommand>(
        postgres_command_executor->getSession());

    auto peer_query =
        std::make_unique<PeerQueryWsv>(std::make_shared<PostgresWsvQuery>(
            postgres_command_executor->getSession(),
            ms_log_manager->getChild("WsvQuery")->getLogger()));

    auto block_index = std::make_unique<BlockIndexImpl>(
        std::make_unique<PostgresIndexer>(
            postgres_command_executor->getSession()),
        ms_log_manager->getChild("BlockIndexImpl")->getLogger());

    return std::make_unique<MutableStorageImpl>(
        ledgerState(),
        std::move(wsv_command),
        std::move(peer_query),
        std::move(block_index),
        std::move(postgres_command_executor),
        storage_factory.create().assumeValue(),
        std::move(ms_log_manager));
  }

  void StorageImpl::resetPeers() {
    log()->info("Remove everything from peers table");
    soci::session sql(*connection_);
    expected::resultToOptionalError(PgConnectionInit::resetPeers(sql)) |
        [this](const auto &e) { this->log()->error("{}", e); };
  }

  void StorageImpl::freeConnections() {
    std::unique_lock<std::shared_timed_mutex> lock(drop_mutex_);
    if (connection_ == nullptr) {
      log()->warn("Tried to free connections without active connection");
      return;
    }
    // rollback possible prepared transaction
    {
      soci::session sql(*connection_);
      tryRollback(sql);
    }
    std::vector<std::shared_ptr<soci::session>> sessions;
    for (size_t i = 0; i < pool_size_; i++) {
      sessions.push_back(std::make_shared<soci::session>(*connection_));
      sessions.at(i)->close();
      log()->debug("Closed connection {}", i);
    }
    sessions.clear();
    connection_.reset();
  }

  expected::Result<std::shared_ptr<StorageImpl>, std::string>
  StorageImpl::create(
      const ametsuchi::PostgresOptions &postgres_options,
      std::shared_ptr<PoolWrapper> pool_wrapper,
      std::shared_ptr<shared_model::interface::PermissionToString>
          perm_converter,
      std::shared_ptr<PendingTransactionStorage> pending_txs_storage,
      std::shared_ptr<shared_model::interface::QueryResponseFactory>
          query_response_factory,
      std::unique_ptr<BlockStorageFactory> temporary_block_storage_factory,
      std::shared_ptr<BlockStorage> persistent_block_storage,
      std::optional<std::reference_wrapper<const VmCaller>> vm_caller_ref,
      logger::LoggerManagerTreePtr log_manager,
      size_t pool_size) {
    boost::optional<std::shared_ptr<const iroha::LedgerState>> ledger_state;
    {
      soci::session sql{*pool_wrapper->connection_pool_};
      PostgresWsvQuery wsv_query(
          sql, log_manager->getChild("WsvQuery")->getLogger());

      ledger_state =
          expected::resultToOptionalValue(wsv_query.getTopBlockInfo()) |
          [&](auto &&top_block_info) {
            return wsv_query.getPeers() |
                [&top_block_info](auto &&ledger_peers) {
                  return boost::make_optional(
                      std::make_shared<const iroha::LedgerState>(
                          std::move(ledger_peers),
                          top_block_info.height,
                          top_block_info.top_hash));
                };
          };
    }

    return expected::makeValue(std::shared_ptr<StorageImpl>(
        new StorageImpl(std::move(ledger_state),
                        std::move(postgres_options),
                        std::move(persistent_block_storage),
                        std::move(pool_wrapper),
                        perm_converter,
                        std::move(pending_txs_storage),
                        std::move(query_response_factory),
                        std::move(temporary_block_storage_factory),
                        pool_size,
                        std::move(vm_caller_ref),
                        std::move(log_manager))));
  }

  CommitResult StorageImpl::commitPrepared(
      std::shared_ptr<const shared_model::interface::Block> block) {
=======
using iroha::ametsuchi::StorageImpl;

const char *kCommandExecutorError = "Cannot create CommandExecutorFactory";
const char *kPsqlBroken = "Connection to PostgreSQL broken: %s";
const char *kTmpWsv = "TemporaryWsv";

StorageImpl::StorageImpl(
    boost::optional<std::shared_ptr<const iroha::LedgerState>> ledger_state,
    const ametsuchi::PostgresOptions &postgres_options,
    std::shared_ptr<BlockStorage> block_store,
    std::shared_ptr<PoolWrapper> pool_wrapper,
    std::shared_ptr<shared_model::interface::PermissionToString> perm_converter,
    std::shared_ptr<PendingTransactionStorage> pending_txs_storage,
    std::shared_ptr<shared_model::interface::QueryResponseFactory>
        query_response_factory,
    std::unique_ptr<BlockStorageFactory> temporary_block_storage_factory,
    size_t pool_size,
    std::optional<std::reference_wrapper<const VmCaller>> vm_caller_ref,
    std::function<void(std::shared_ptr<shared_model::interface::Block const>)>
        callback,
    logger::LoggerManagerTreePtr log_manager)
    : block_store_(std::move(block_store)),
      pool_wrapper_(std::move(pool_wrapper)),
      connection_(pool_wrapper_->connection_pool_),
      callback_(std::move(callback)),
      perm_converter_(std::move(perm_converter)),
      pending_txs_storage_(std::move(pending_txs_storage)),
      query_response_factory_(std::move(query_response_factory)),
      temporary_block_storage_factory_(
          std::move(temporary_block_storage_factory)),
      vm_caller_ref_(std::move(vm_caller_ref)),
      log_manager_(std::move(log_manager)),
      log_(log_manager_->getLogger()),
      pool_size_(pool_size),
      prepared_blocks_enabled_(pool_wrapper_->enable_prepared_transactions_),
      block_is_prepared_(false),
      prepared_block_name_(postgres_options.preparedBlockName()),
      ledger_state_(std::move(ledger_state)) {}

std::unique_ptr<iroha::ametsuchi::TemporaryWsv> StorageImpl::createTemporaryWsv(
    std::shared_ptr<CommandExecutor> command_executor) {
  auto postgres_command_executor =
      std::dynamic_pointer_cast<PostgresCommandExecutor>(command_executor);
  if (postgres_command_executor == nullptr) {
    throw std::runtime_error("Bad PostgresCommandExecutor cast!");
  }
  // if we create temporary storage, then we intend to validate a new
  // proposal. this means that any state prepared before that moment is
  // not needed and must be removed to prevent locking
  tryRollback(postgres_command_executor->getSession());
  return std::make_unique<TemporaryWsvImpl>(
      std::move(postgres_command_executor),
      log_manager_->getChild("TemporaryWorldStateView"));
}

iroha::expected::Result<std::unique_ptr<iroha::ametsuchi::MutableStorage>,
                        std::string>
StorageImpl::createMutableStorage(
    std::shared_ptr<CommandExecutor> command_executor) {
  return createMutableStorage(std::move(command_executor),
                              *temporary_block_storage_factory_);
}

boost::optional<std::shared_ptr<iroha::ametsuchi::PeerQuery>>
StorageImpl::createPeerQuery() const {
  auto wsv = getWsvQuery();
  if (not wsv) {
    return boost::none;
  }
  return boost::make_optional<std::shared_ptr<PeerQuery>>(
      std::make_shared<PeerQueryWsv>(wsv));
}

boost::optional<std::shared_ptr<iroha::ametsuchi::BlockQuery>>
StorageImpl::createBlockQuery() const {
  auto block_query = getBlockQuery();
  if (not block_query) {
    return boost::none;
  }
  return boost::make_optional(block_query);
}

iroha::expected::Result<std::unique_ptr<iroha::ametsuchi::QueryExecutor>,
                        std::string>
StorageImpl::createQueryExecutor(
    std::shared_ptr<PendingTransactionStorage> pending_txs_storage,
    std::shared_ptr<shared_model::interface::QueryResponseFactory>
        response_factory) const {
  std::shared_lock<std::shared_timed_mutex> lock(drop_mutex_);
  if (not connection_) {
    return "createQueryExecutor: connection to database is not initialised";
  }
  auto sql = std::make_unique<soci::session>(*connection_);
  auto log_manager = log_manager_->getChild("QueryExecutor");
  return std::make_unique<PostgresQueryExecutor>(
      std::move(sql),
      response_factory,
      std::make_shared<PostgresSpecificQueryExecutor>(
          *sql,
          *block_store_,
          std::move(pending_txs_storage),
          response_factory,
          perm_converter_,
          log_manager->getChild("SpecificQueryExecutor")->getLogger()),
      log_manager->getLogger());
}

iroha::expected::Result<void, std::string> StorageImpl::insertBlock(
    std::shared_ptr<const shared_model::interface::Block> block) {
  log_->info("create mutable storage");
  IROHA_EXPECTED_TRY_GET_VALUE(command_executor, createCommandExecutor());
  IROHA_EXPECTED_TRY_GET_VALUE(
      mutable_storage, createMutableStorage(std::move(command_executor)));
  const bool is_inserted = mutable_storage->apply(block);
  commit(std::move(mutable_storage));
  if (is_inserted) {
    return {};
  }
  return "Stateful validation failed.";
}

iroha::expected::Result<void, std::string> StorageImpl::insertPeer(
    const shared_model::interface::Peer &peer) {
  log_->info("Insert peer {}", peer.pubkey());
  soci::session sql(*connection_);
  PostgresWsvCommand wsv_command(sql);
  return wsv_command.insertPeer(peer);
}

iroha::expected::Result<std::unique_ptr<iroha::ametsuchi::CommandExecutor>,
                        std::string>
StorageImpl::createCommandExecutor() {
  std::shared_lock<std::shared_timed_mutex> lock(drop_mutex_);
  if (connection_ == nullptr) {
    return expected::makeError("Connection was closed");
  }
  auto sql = std::make_unique<soci::session>(*connection_);
  return std::make_unique<PostgresCommandExecutor>(
      std::move(sql),
      perm_converter_,
      std::make_shared<PostgresSpecificQueryExecutor>(
          *sql,
          *block_store_,
          pending_txs_storage_,
          query_response_factory_,
          perm_converter_,
          log_manager_->getChild("SpecificQueryExecutor")->getLogger()),
      vm_caller_ref_);
}

iroha::expected::Result<std::unique_ptr<iroha::ametsuchi::MutableStorage>,
                        std::string>
StorageImpl::createMutableStorage(
    std::shared_ptr<CommandExecutor> command_executor,
    BlockStorageFactory &storage_factory) {
  auto postgres_command_executor =
      std::dynamic_pointer_cast<PostgresCommandExecutor>(command_executor);
  if (postgres_command_executor == nullptr) {
    throw std::runtime_error("Bad PostgresCommandExecutor cast!");
  }
  // if we create mutable storage, then we intend to mutate wsv
  // this means that any state prepared before that moment is not needed
  // and must be removed to prevent locking
  tryRollback(postgres_command_executor->getSession());
  return std::make_unique<MutableStorageImpl>(
      ledger_state_,
      std::move(postgres_command_executor),
      storage_factory.create().assumeValue(),
      log_manager_->getChild("MutableStorageImpl"));
}

iroha::expected::Result<void, std::string> StorageImpl::resetPeers() {
  log_->info("Remove everything from peers table");
  soci::session sql(*connection_);
  return PgConnectionInit::resetPeers(sql);
}

iroha::expected::Result<void, std::string> StorageImpl::dropBlockStorage() {
  log_->info("drop block storage");
  block_store_->clear();
  return iroha::expected::Value<void>{};
}

boost::optional<std::shared_ptr<const iroha::LedgerState>>
StorageImpl::getLedgerState() const {
  return ledger_state_;
}

void StorageImpl::freeConnections() {
  std::unique_lock<std::shared_timed_mutex> lock(drop_mutex_);
  if (connection_ == nullptr) {
    log_->warn("Tried to free connections without active connection");
    return;
  }
  // rollback possible prepared transaction
  {
    soci::session sql(*connection_);
    tryRollback(sql);
  }
  std::vector<std::shared_ptr<soci::session>> sessions;
  for (size_t i = 0; i < pool_size_; i++) {
    sessions.push_back(std::make_shared<soci::session>(*connection_));
    sessions.at(i)->close();
    log_->debug("Closed connection {}", i);
  }
  sessions.clear();
  connection_.reset();
}

iroha::expected::Result<std::shared_ptr<StorageImpl>, std::string>
StorageImpl::create(
    const ametsuchi::PostgresOptions &postgres_options,
    std::shared_ptr<PoolWrapper> pool_wrapper,
    std::shared_ptr<shared_model::interface::PermissionToString> perm_converter,
    std::shared_ptr<PendingTransactionStorage> pending_txs_storage,
    std::shared_ptr<shared_model::interface::QueryResponseFactory>
        query_response_factory,
    std::unique_ptr<BlockStorageFactory> temporary_block_storage_factory,
    std::shared_ptr<BlockStorage> persistent_block_storage,
    std::optional<std::reference_wrapper<const VmCaller>> vm_caller_ref,
    std::function<void(std::shared_ptr<shared_model::interface::Block const>)>
        callback,
    logger::LoggerManagerTreePtr log_manager,
    size_t pool_size) {
  boost::optional<std::shared_ptr<const iroha::LedgerState>> ledger_state;
  {
    soci::session sql{*pool_wrapper->connection_pool_};
    PostgresWsvQuery wsv_query(sql,
                               log_manager->getChild("WsvQuery")->getLogger());

    auto maybe_top_block_info = wsv_query.getTopBlockInfo();
    auto maybe_ledger_peers = wsv_query.getPeers();

    if (expected::hasValue(maybe_top_block_info) and maybe_ledger_peers)
      ledger_state = std::make_shared<const iroha::LedgerState>(
          std::move(*maybe_ledger_peers),
          maybe_top_block_info.assumeValue().height,
          maybe_top_block_info.assumeValue().top_hash);
  }

  return expected::makeValue(std::shared_ptr<StorageImpl>(
      new StorageImpl(std::move(ledger_state),
                      std::move(postgres_options),
                      std::move(persistent_block_storage),
                      std::move(pool_wrapper),
                      perm_converter,
                      std::move(pending_txs_storage),
                      std::move(query_response_factory),
                      std::move(temporary_block_storage_factory),
                      pool_size,
                      std::move(vm_caller_ref),
                      std::move(callback),
                      std::move(log_manager))));
}

iroha::ametsuchi::CommitResult StorageImpl::commit(
    std::unique_ptr<MutableStorage> mutable_storage) {
  auto old_height = block_store_->size();
  IROHA_EXPECTED_TRY_GET_VALUE(
      result, std::move(*mutable_storage).commit(*block_store_));
  ledger_state_ = result.ledger_state;
  auto new_height = block_store_->size();
  for (auto height = old_height + 1; height <= new_height; ++height) {
    auto maybe_block = block_store_->fetch(height);
    if (not maybe_block) {
      return fmt::format("Failed to fetch block {}", height);
    }
    callback_(*std::move(maybe_block));
  }
  return expected::makeValue(std::move(result.ledger_state));
}

bool StorageImpl::preparedCommitEnabled() const {
  return prepared_blocks_enabled_ and block_is_prepared_;
}

iroha::ametsuchi::CommitResult StorageImpl::commitPrepared(
    std::shared_ptr<const shared_model::interface::Block> block) {
  if (not prepared_blocks_enabled_) {
    return expected::makeError(std::string{"prepared blocks are not enabled"});
  }

  if (not block_is_prepared_) {
    return expected::makeError("there are no prepared blocks");
  }

  log_->info("applying prepared block");

  try {
>>>>>>> 803e6413
    std::shared_lock<std::shared_timed_mutex> lock(drop_mutex_);
    if (not connection_) {
      std::string msg(
          "commitPrepared: connection to database is not initialised");
      return expected::makeError(std::move(msg));
    }
<<<<<<< HEAD

    soci::session sql(*connection_);
    PostgresDbTransaction db_context(sql);

    PostgresWsvCommand wsv_command{sql};
    PostgresWsvQuery wsv_query(
        sql, this->logManager()->getChild("WsvQuery")->getLogger());
    auto indexer = std::make_unique<PostgresIndexer>(sql);

    return StorageBase::commitPrepared(
        block, db_context, wsv_command, wsv_query, std::move(indexer));
  }

  std::shared_ptr<WsvQuery> StorageImpl::getWsvQuery() const {
    std::shared_lock<std::shared_timed_mutex> lock(drop_mutex_);
    if (not connection_) {
      log()->info("getWsvQuery: connection to database is not initialised");
      return nullptr;
    }
    return std::make_shared<PostgresWsvQuery>(
        std::make_unique<soci::session>(*connection_),
        logManager()->getChild("WsvQuery")->getLogger());
  }

  std::shared_ptr<BlockQuery> StorageImpl::getBlockQuery() const {
    std::shared_lock<std::shared_timed_mutex> lock(drop_mutex_);
    if (not connection_) {
      log()->info("getBlockQuery: connection to database is not initialised");
      return nullptr;
    }
    return std::make_shared<PostgresBlockQuery>(
        std::make_unique<soci::session>(*connection_),
        *blockStore(),
        logManager()->getChild("PostgresBlockQuery")->getLogger());
  }

  boost::optional<std::unique_ptr<SettingQuery>>
  StorageImpl::createSettingQuery() const {
    std::shared_lock<std::shared_timed_mutex> lock(drop_mutex_);
    if (not connection_) {
      log()->info("getSettingQuery: connection to database is not initialised");
      return boost::none;
    }
    std::unique_ptr<SettingQuery> setting_query_ptr =
        std::make_unique<PostgresSettingQuery>(
            std::make_unique<soci::session>(*connection_),
            logManager()->getChild("PostgresSettingQuery")->getLogger());
    return boost::make_optional(std::move(setting_query_ptr));
  }

  void StorageImpl::prepareBlock(std::unique_ptr<TemporaryWsv> wsv) {
    auto &wsv_impl = static_cast<PostgresTemporaryWsvImpl &>(*wsv);
    PostgresDbTransaction db_context(wsv_impl.getSession());
    StorageBase::prepareBlock(std::move(wsv), db_context);
  }

  StorageImpl::~StorageImpl() {
    freeConnections();
  }

  void StorageImpl::tryRollback(soci::session &session) {
    // TODO 17.06.2019 luckychess IR-568 split connection and schema
    // initialisation
    if (blockIsPrepared()) {
      PgConnectionInit::rollbackPrepared(session, prepared_block_name_)
          .match([this](auto &&v) { blockIsPrepared() = false; },
                 [this](auto &&e) {
                   log()->info("Block rollback  error: {}", std::move(e.error));
                 });
    }
  }

}  // namespace iroha::ametsuchi
=======

    if (not block_store_->insert(block)) {
      return fmt::format("Failed to insert block {}", *block);
    }

    soci::session sql(*connection_);
    sql << "COMMIT PREPARED '" + prepared_block_name_ + "';";
    BlockIndexImpl block_index(
        std::make_unique<PostgresIndexer>(sql),
        log_manager_->getChild("BlockIndex")->getLogger());
    block_index.index(*block);
    block_is_prepared_ = false;

    if (auto e = expected::resultToOptionalError(
            PostgresWsvCommand{sql}.setTopBlockInfo(
                TopBlockInfo{block->height(), block->hash()}))) {
      throw std::runtime_error(e.value());
    }

    callback_(block);

    decltype(std::declval<PostgresWsvQuery>().getPeers()) opt_ledger_peers;
    {
      auto peer_query = PostgresWsvQuery(
          sql, this->log_manager_->getChild("WsvQuery")->getLogger());
      if (not(opt_ledger_peers = peer_query.getPeers())) {
        return expected::makeError(
            std::string{"Failed to get ledger peers! Will retry."});
      }
    }
    assert(opt_ledger_peers);

    ledger_state_ = std::make_shared<const LedgerState>(
        std::move(*opt_ledger_peers), block->height(), block->hash());
    return expected::makeValue(ledger_state_.value());
  } catch (const std::exception &e) {
    std::string msg(fmt::format("failed to apply prepared block {}: {}",
                                block->hash().hex(),
                                e.what()));
    return expected::makeError(msg);
  }
}

std::shared_ptr<iroha::ametsuchi::WsvQuery> StorageImpl::getWsvQuery() const {
  std::shared_lock<std::shared_timed_mutex> lock(drop_mutex_);
  if (not connection_) {
    log_->info("getWsvQuery: connection to database is not initialised");
    return nullptr;
  }
  return std::make_shared<PostgresWsvQuery>(
      std::make_unique<soci::session>(*connection_),
      log_manager_->getChild("WsvQuery")->getLogger());
}

std::shared_ptr<iroha::ametsuchi::BlockQuery> StorageImpl::getBlockQuery()
    const {
  std::shared_lock<std::shared_timed_mutex> lock(drop_mutex_);
  if (not connection_) {
    log_->info("getBlockQuery: connection to database is not initialised");
    return nullptr;
  }
  return std::make_shared<PostgresBlockQuery>(
      std::make_unique<soci::session>(*connection_),
      *block_store_,
      log_manager_->getChild("PostgresBlockQuery")->getLogger());
}

boost::optional<std::unique_ptr<iroha::ametsuchi::SettingQuery>>
StorageImpl::createSettingQuery() const {
  std::shared_lock<std::shared_timed_mutex> lock(drop_mutex_);
  if (not connection_) {
    log_->info("getSettingQuery: connection to database is not initialised");
    return boost::none;
  }
  std::unique_ptr<SettingQuery> setting_query_ptr =
      std::make_unique<PostgresSettingQuery>(
          std::make_unique<soci::session>(*connection_),
          log_manager_->getChild("PostgresSettingQuery")->getLogger());
  return boost::make_optional(std::move(setting_query_ptr));
}

void StorageImpl::prepareBlock(std::unique_ptr<TemporaryWsv> wsv) {
  auto &wsv_impl = static_cast<TemporaryWsvImpl &>(*wsv);
  if (not prepared_blocks_enabled_) {
    log_->warn("prepared blocks are not enabled");
    return;
  }
  if (block_is_prepared_) {
    log_->warn(
        "Refusing to add new prepared state, because there already is one. "
        "Multiple prepared states are not yet supported.");
  } else {
    soci::session &sql = wsv_impl.sql_;
    try {
      sql << "PREPARE TRANSACTION '" + prepared_block_name_ + "';";
      block_is_prepared_ = true;
    } catch (const std::exception &e) {
      log_->warn("failed to prepare state: {}", e.what());
    }

    log_->info("state prepared successfully");
  }
}

StorageImpl::~StorageImpl() {
  freeConnections();
}

StorageImpl::StoreBlockResult StorageImpl::storeBlock(
    std::shared_ptr<const shared_model::interface::Block> block) {
  if (block_store_->insert(block)) {
    callback_(block);
    return {};
  }
  return expected::makeError("Block insertion to storage failed");
}

void StorageImpl::tryRollback(soci::session &session) {
  // TODO 17.06.2019 luckychess IR-568 split connection and schema
  // initialisation
  if (block_is_prepared_) {
    auto result =
        PgConnectionInit::rollbackPrepared(session, prepared_block_name_);
    if (iroha::expected::hasError(result)) {
      log_->info("Block rollback  error: {}", result.assumeError());
    } else {
      block_is_prepared_ = false;
    }
  }
}
>>>>>>> 803e6413
<|MERGE_RESOLUTION|>--- conflicted
+++ resolved
@@ -32,7 +32,6 @@
 #include "logger/logger_manager.hpp"
 #include "main/impl/pg_connection_init.hpp"
 
-<<<<<<< HEAD
 namespace iroha::ametsuchi {
 
   StorageImpl::StorageImpl(
@@ -48,6 +47,8 @@
       std::unique_ptr<BlockStorageFactory> temporary_block_storage_factory,
       size_t pool_size,
       std::optional<std::reference_wrapper<const VmCaller>> vm_caller_ref,
+      std::function<void(std::shared_ptr<shared_model::interface::Block const>)>
+        callback,
       logger::LoggerManagerTreePtr log_manager)
       : StorageBase(std::move(ledger_state),
                     std::move(block_store),
@@ -58,6 +59,7 @@
                     std::move(vm_caller_ref),
                     std::move(log_manager),
                     postgres_options.preparedBlockName(),
+                    std::move(callback),
                     pool_wrapper->enable_prepared_transactions_),
         pool_wrapper_(pool_wrapper),
         connection_(pool_wrapper->connection_pool_),
@@ -178,12 +180,11 @@
         std::move(ms_log_manager));
   }
 
-  void StorageImpl::resetPeers() {
-    log()->info("Remove everything from peers table");
-    soci::session sql(*connection_);
-    expected::resultToOptionalError(PgConnectionInit::resetPeers(sql)) |
-        [this](const auto &e) { this->log()->error("{}", e); };
-  }
+iroha::expected::Result<void, std::string> StorageImpl::resetPeers() {
+  log()->info("Remove everything from peers table");
+  soci::session sql(*connection_);
+  return PgConnectionInit::resetPeers(sql);
+}
 
   void StorageImpl::freeConnections() {
     std::unique_lock<std::shared_timed_mutex> lock(drop_mutex_);
@@ -218,27 +219,25 @@
       std::unique_ptr<BlockStorageFactory> temporary_block_storage_factory,
       std::shared_ptr<BlockStorage> persistent_block_storage,
       std::optional<std::reference_wrapper<const VmCaller>> vm_caller_ref,
+    std::function<void(std::shared_ptr<shared_model::interface::Block const>)>
+        callback,
       logger::LoggerManagerTreePtr log_manager,
       size_t pool_size) {
     boost::optional<std::shared_ptr<const iroha::LedgerState>> ledger_state;
-    {
-      soci::session sql{*pool_wrapper->connection_pool_};
-      PostgresWsvQuery wsv_query(
-          sql, log_manager->getChild("WsvQuery")->getLogger());
-
-      ledger_state =
-          expected::resultToOptionalValue(wsv_query.getTopBlockInfo()) |
-          [&](auto &&top_block_info) {
-            return wsv_query.getPeers() |
-                [&top_block_info](auto &&ledger_peers) {
-                  return boost::make_optional(
-                      std::make_shared<const iroha::LedgerState>(
-                          std::move(ledger_peers),
-                          top_block_info.height,
-                          top_block_info.top_hash));
-                };
-          };
-    }
+  {
+    soci::session sql{*pool_wrapper->connection_pool_};
+    PostgresWsvQuery wsv_query(sql,
+                               log_manager->getChild("WsvQuery")->getLogger());
+
+    auto maybe_top_block_info = wsv_query.getTopBlockInfo();
+    auto maybe_ledger_peers = wsv_query.getPeers();
+
+    if (expected::hasValue(maybe_top_block_info) and maybe_ledger_peers)
+      ledger_state = std::make_shared<const iroha::LedgerState>(
+          std::move(*maybe_ledger_peers),
+          maybe_top_block_info.assumeValue().height,
+          maybe_top_block_info.assumeValue().top_hash);
+  }
 
     return expected::makeValue(std::shared_ptr<StorageImpl>(
         new StorageImpl(std::move(ledger_state),
@@ -251,309 +250,18 @@
                         std::move(temporary_block_storage_factory),
                         pool_size,
                         std::move(vm_caller_ref),
+                      std::move(callback),
                         std::move(log_manager))));
   }
 
   CommitResult StorageImpl::commitPrepared(
       std::shared_ptr<const shared_model::interface::Block> block) {
-=======
-using iroha::ametsuchi::StorageImpl;
-
-const char *kCommandExecutorError = "Cannot create CommandExecutorFactory";
-const char *kPsqlBroken = "Connection to PostgreSQL broken: %s";
-const char *kTmpWsv = "TemporaryWsv";
-
-StorageImpl::StorageImpl(
-    boost::optional<std::shared_ptr<const iroha::LedgerState>> ledger_state,
-    const ametsuchi::PostgresOptions &postgres_options,
-    std::shared_ptr<BlockStorage> block_store,
-    std::shared_ptr<PoolWrapper> pool_wrapper,
-    std::shared_ptr<shared_model::interface::PermissionToString> perm_converter,
-    std::shared_ptr<PendingTransactionStorage> pending_txs_storage,
-    std::shared_ptr<shared_model::interface::QueryResponseFactory>
-        query_response_factory,
-    std::unique_ptr<BlockStorageFactory> temporary_block_storage_factory,
-    size_t pool_size,
-    std::optional<std::reference_wrapper<const VmCaller>> vm_caller_ref,
-    std::function<void(std::shared_ptr<shared_model::interface::Block const>)>
-        callback,
-    logger::LoggerManagerTreePtr log_manager)
-    : block_store_(std::move(block_store)),
-      pool_wrapper_(std::move(pool_wrapper)),
-      connection_(pool_wrapper_->connection_pool_),
-      callback_(std::move(callback)),
-      perm_converter_(std::move(perm_converter)),
-      pending_txs_storage_(std::move(pending_txs_storage)),
-      query_response_factory_(std::move(query_response_factory)),
-      temporary_block_storage_factory_(
-          std::move(temporary_block_storage_factory)),
-      vm_caller_ref_(std::move(vm_caller_ref)),
-      log_manager_(std::move(log_manager)),
-      log_(log_manager_->getLogger()),
-      pool_size_(pool_size),
-      prepared_blocks_enabled_(pool_wrapper_->enable_prepared_transactions_),
-      block_is_prepared_(false),
-      prepared_block_name_(postgres_options.preparedBlockName()),
-      ledger_state_(std::move(ledger_state)) {}
-
-std::unique_ptr<iroha::ametsuchi::TemporaryWsv> StorageImpl::createTemporaryWsv(
-    std::shared_ptr<CommandExecutor> command_executor) {
-  auto postgres_command_executor =
-      std::dynamic_pointer_cast<PostgresCommandExecutor>(command_executor);
-  if (postgres_command_executor == nullptr) {
-    throw std::runtime_error("Bad PostgresCommandExecutor cast!");
-  }
-  // if we create temporary storage, then we intend to validate a new
-  // proposal. this means that any state prepared before that moment is
-  // not needed and must be removed to prevent locking
-  tryRollback(postgres_command_executor->getSession());
-  return std::make_unique<TemporaryWsvImpl>(
-      std::move(postgres_command_executor),
-      log_manager_->getChild("TemporaryWorldStateView"));
-}
-
-iroha::expected::Result<std::unique_ptr<iroha::ametsuchi::MutableStorage>,
-                        std::string>
-StorageImpl::createMutableStorage(
-    std::shared_ptr<CommandExecutor> command_executor) {
-  return createMutableStorage(std::move(command_executor),
-                              *temporary_block_storage_factory_);
-}
-
-boost::optional<std::shared_ptr<iroha::ametsuchi::PeerQuery>>
-StorageImpl::createPeerQuery() const {
-  auto wsv = getWsvQuery();
-  if (not wsv) {
-    return boost::none;
-  }
-  return boost::make_optional<std::shared_ptr<PeerQuery>>(
-      std::make_shared<PeerQueryWsv>(wsv));
-}
-
-boost::optional<std::shared_ptr<iroha::ametsuchi::BlockQuery>>
-StorageImpl::createBlockQuery() const {
-  auto block_query = getBlockQuery();
-  if (not block_query) {
-    return boost::none;
-  }
-  return boost::make_optional(block_query);
-}
-
-iroha::expected::Result<std::unique_ptr<iroha::ametsuchi::QueryExecutor>,
-                        std::string>
-StorageImpl::createQueryExecutor(
-    std::shared_ptr<PendingTransactionStorage> pending_txs_storage,
-    std::shared_ptr<shared_model::interface::QueryResponseFactory>
-        response_factory) const {
-  std::shared_lock<std::shared_timed_mutex> lock(drop_mutex_);
-  if (not connection_) {
-    return "createQueryExecutor: connection to database is not initialised";
-  }
-  auto sql = std::make_unique<soci::session>(*connection_);
-  auto log_manager = log_manager_->getChild("QueryExecutor");
-  return std::make_unique<PostgresQueryExecutor>(
-      std::move(sql),
-      response_factory,
-      std::make_shared<PostgresSpecificQueryExecutor>(
-          *sql,
-          *block_store_,
-          std::move(pending_txs_storage),
-          response_factory,
-          perm_converter_,
-          log_manager->getChild("SpecificQueryExecutor")->getLogger()),
-      log_manager->getLogger());
-}
-
-iroha::expected::Result<void, std::string> StorageImpl::insertBlock(
-    std::shared_ptr<const shared_model::interface::Block> block) {
-  log_->info("create mutable storage");
-  IROHA_EXPECTED_TRY_GET_VALUE(command_executor, createCommandExecutor());
-  IROHA_EXPECTED_TRY_GET_VALUE(
-      mutable_storage, createMutableStorage(std::move(command_executor)));
-  const bool is_inserted = mutable_storage->apply(block);
-  commit(std::move(mutable_storage));
-  if (is_inserted) {
-    return {};
-  }
-  return "Stateful validation failed.";
-}
-
-iroha::expected::Result<void, std::string> StorageImpl::insertPeer(
-    const shared_model::interface::Peer &peer) {
-  log_->info("Insert peer {}", peer.pubkey());
-  soci::session sql(*connection_);
-  PostgresWsvCommand wsv_command(sql);
-  return wsv_command.insertPeer(peer);
-}
-
-iroha::expected::Result<std::unique_ptr<iroha::ametsuchi::CommandExecutor>,
-                        std::string>
-StorageImpl::createCommandExecutor() {
-  std::shared_lock<std::shared_timed_mutex> lock(drop_mutex_);
-  if (connection_ == nullptr) {
-    return expected::makeError("Connection was closed");
-  }
-  auto sql = std::make_unique<soci::session>(*connection_);
-  return std::make_unique<PostgresCommandExecutor>(
-      std::move(sql),
-      perm_converter_,
-      std::make_shared<PostgresSpecificQueryExecutor>(
-          *sql,
-          *block_store_,
-          pending_txs_storage_,
-          query_response_factory_,
-          perm_converter_,
-          log_manager_->getChild("SpecificQueryExecutor")->getLogger()),
-      vm_caller_ref_);
-}
-
-iroha::expected::Result<std::unique_ptr<iroha::ametsuchi::MutableStorage>,
-                        std::string>
-StorageImpl::createMutableStorage(
-    std::shared_ptr<CommandExecutor> command_executor,
-    BlockStorageFactory &storage_factory) {
-  auto postgres_command_executor =
-      std::dynamic_pointer_cast<PostgresCommandExecutor>(command_executor);
-  if (postgres_command_executor == nullptr) {
-    throw std::runtime_error("Bad PostgresCommandExecutor cast!");
-  }
-  // if we create mutable storage, then we intend to mutate wsv
-  // this means that any state prepared before that moment is not needed
-  // and must be removed to prevent locking
-  tryRollback(postgres_command_executor->getSession());
-  return std::make_unique<MutableStorageImpl>(
-      ledger_state_,
-      std::move(postgres_command_executor),
-      storage_factory.create().assumeValue(),
-      log_manager_->getChild("MutableStorageImpl"));
-}
-
-iroha::expected::Result<void, std::string> StorageImpl::resetPeers() {
-  log_->info("Remove everything from peers table");
-  soci::session sql(*connection_);
-  return PgConnectionInit::resetPeers(sql);
-}
-
-iroha::expected::Result<void, std::string> StorageImpl::dropBlockStorage() {
-  log_->info("drop block storage");
-  block_store_->clear();
-  return iroha::expected::Value<void>{};
-}
-
-boost::optional<std::shared_ptr<const iroha::LedgerState>>
-StorageImpl::getLedgerState() const {
-  return ledger_state_;
-}
-
-void StorageImpl::freeConnections() {
-  std::unique_lock<std::shared_timed_mutex> lock(drop_mutex_);
-  if (connection_ == nullptr) {
-    log_->warn("Tried to free connections without active connection");
-    return;
-  }
-  // rollback possible prepared transaction
-  {
-    soci::session sql(*connection_);
-    tryRollback(sql);
-  }
-  std::vector<std::shared_ptr<soci::session>> sessions;
-  for (size_t i = 0; i < pool_size_; i++) {
-    sessions.push_back(std::make_shared<soci::session>(*connection_));
-    sessions.at(i)->close();
-    log_->debug("Closed connection {}", i);
-  }
-  sessions.clear();
-  connection_.reset();
-}
-
-iroha::expected::Result<std::shared_ptr<StorageImpl>, std::string>
-StorageImpl::create(
-    const ametsuchi::PostgresOptions &postgres_options,
-    std::shared_ptr<PoolWrapper> pool_wrapper,
-    std::shared_ptr<shared_model::interface::PermissionToString> perm_converter,
-    std::shared_ptr<PendingTransactionStorage> pending_txs_storage,
-    std::shared_ptr<shared_model::interface::QueryResponseFactory>
-        query_response_factory,
-    std::unique_ptr<BlockStorageFactory> temporary_block_storage_factory,
-    std::shared_ptr<BlockStorage> persistent_block_storage,
-    std::optional<std::reference_wrapper<const VmCaller>> vm_caller_ref,
-    std::function<void(std::shared_ptr<shared_model::interface::Block const>)>
-        callback,
-    logger::LoggerManagerTreePtr log_manager,
-    size_t pool_size) {
-  boost::optional<std::shared_ptr<const iroha::LedgerState>> ledger_state;
-  {
-    soci::session sql{*pool_wrapper->connection_pool_};
-    PostgresWsvQuery wsv_query(sql,
-                               log_manager->getChild("WsvQuery")->getLogger());
-
-    auto maybe_top_block_info = wsv_query.getTopBlockInfo();
-    auto maybe_ledger_peers = wsv_query.getPeers();
-
-    if (expected::hasValue(maybe_top_block_info) and maybe_ledger_peers)
-      ledger_state = std::make_shared<const iroha::LedgerState>(
-          std::move(*maybe_ledger_peers),
-          maybe_top_block_info.assumeValue().height,
-          maybe_top_block_info.assumeValue().top_hash);
-  }
-
-  return expected::makeValue(std::shared_ptr<StorageImpl>(
-      new StorageImpl(std::move(ledger_state),
-                      std::move(postgres_options),
-                      std::move(persistent_block_storage),
-                      std::move(pool_wrapper),
-                      perm_converter,
-                      std::move(pending_txs_storage),
-                      std::move(query_response_factory),
-                      std::move(temporary_block_storage_factory),
-                      pool_size,
-                      std::move(vm_caller_ref),
-                      std::move(callback),
-                      std::move(log_manager))));
-}
-
-iroha::ametsuchi::CommitResult StorageImpl::commit(
-    std::unique_ptr<MutableStorage> mutable_storage) {
-  auto old_height = block_store_->size();
-  IROHA_EXPECTED_TRY_GET_VALUE(
-      result, std::move(*mutable_storage).commit(*block_store_));
-  ledger_state_ = result.ledger_state;
-  auto new_height = block_store_->size();
-  for (auto height = old_height + 1; height <= new_height; ++height) {
-    auto maybe_block = block_store_->fetch(height);
-    if (not maybe_block) {
-      return fmt::format("Failed to fetch block {}", height);
-    }
-    callback_(*std::move(maybe_block));
-  }
-  return expected::makeValue(std::move(result.ledger_state));
-}
-
-bool StorageImpl::preparedCommitEnabled() const {
-  return prepared_blocks_enabled_ and block_is_prepared_;
-}
-
-iroha::ametsuchi::CommitResult StorageImpl::commitPrepared(
-    std::shared_ptr<const shared_model::interface::Block> block) {
-  if (not prepared_blocks_enabled_) {
-    return expected::makeError(std::string{"prepared blocks are not enabled"});
-  }
-
-  if (not block_is_prepared_) {
-    return expected::makeError("there are no prepared blocks");
-  }
-
-  log_->info("applying prepared block");
-
-  try {
->>>>>>> 803e6413
     std::shared_lock<std::shared_timed_mutex> lock(drop_mutex_);
     if (not connection_) {
       std::string msg(
           "commitPrepared: connection to database is not initialised");
       return expected::makeError(std::move(msg));
     }
-<<<<<<< HEAD
 
     soci::session sql(*connection_);
     PostgresDbTransaction db_context(sql);
@@ -615,137 +323,6 @@
   }
 
   void StorageImpl::tryRollback(soci::session &session) {
-    // TODO 17.06.2019 luckychess IR-568 split connection and schema
-    // initialisation
-    if (blockIsPrepared()) {
-      PgConnectionInit::rollbackPrepared(session, prepared_block_name_)
-          .match([this](auto &&v) { blockIsPrepared() = false; },
-                 [this](auto &&e) {
-                   log()->info("Block rollback  error: {}", std::move(e.error));
-                 });
-    }
-  }
-
-}  // namespace iroha::ametsuchi
-=======
-
-    if (not block_store_->insert(block)) {
-      return fmt::format("Failed to insert block {}", *block);
-    }
-
-    soci::session sql(*connection_);
-    sql << "COMMIT PREPARED '" + prepared_block_name_ + "';";
-    BlockIndexImpl block_index(
-        std::make_unique<PostgresIndexer>(sql),
-        log_manager_->getChild("BlockIndex")->getLogger());
-    block_index.index(*block);
-    block_is_prepared_ = false;
-
-    if (auto e = expected::resultToOptionalError(
-            PostgresWsvCommand{sql}.setTopBlockInfo(
-                TopBlockInfo{block->height(), block->hash()}))) {
-      throw std::runtime_error(e.value());
-    }
-
-    callback_(block);
-
-    decltype(std::declval<PostgresWsvQuery>().getPeers()) opt_ledger_peers;
-    {
-      auto peer_query = PostgresWsvQuery(
-          sql, this->log_manager_->getChild("WsvQuery")->getLogger());
-      if (not(opt_ledger_peers = peer_query.getPeers())) {
-        return expected::makeError(
-            std::string{"Failed to get ledger peers! Will retry."});
-      }
-    }
-    assert(opt_ledger_peers);
-
-    ledger_state_ = std::make_shared<const LedgerState>(
-        std::move(*opt_ledger_peers), block->height(), block->hash());
-    return expected::makeValue(ledger_state_.value());
-  } catch (const std::exception &e) {
-    std::string msg(fmt::format("failed to apply prepared block {}: {}",
-                                block->hash().hex(),
-                                e.what()));
-    return expected::makeError(msg);
-  }
-}
-
-std::shared_ptr<iroha::ametsuchi::WsvQuery> StorageImpl::getWsvQuery() const {
-  std::shared_lock<std::shared_timed_mutex> lock(drop_mutex_);
-  if (not connection_) {
-    log_->info("getWsvQuery: connection to database is not initialised");
-    return nullptr;
-  }
-  return std::make_shared<PostgresWsvQuery>(
-      std::make_unique<soci::session>(*connection_),
-      log_manager_->getChild("WsvQuery")->getLogger());
-}
-
-std::shared_ptr<iroha::ametsuchi::BlockQuery> StorageImpl::getBlockQuery()
-    const {
-  std::shared_lock<std::shared_timed_mutex> lock(drop_mutex_);
-  if (not connection_) {
-    log_->info("getBlockQuery: connection to database is not initialised");
-    return nullptr;
-  }
-  return std::make_shared<PostgresBlockQuery>(
-      std::make_unique<soci::session>(*connection_),
-      *block_store_,
-      log_manager_->getChild("PostgresBlockQuery")->getLogger());
-}
-
-boost::optional<std::unique_ptr<iroha::ametsuchi::SettingQuery>>
-StorageImpl::createSettingQuery() const {
-  std::shared_lock<std::shared_timed_mutex> lock(drop_mutex_);
-  if (not connection_) {
-    log_->info("getSettingQuery: connection to database is not initialised");
-    return boost::none;
-  }
-  std::unique_ptr<SettingQuery> setting_query_ptr =
-      std::make_unique<PostgresSettingQuery>(
-          std::make_unique<soci::session>(*connection_),
-          log_manager_->getChild("PostgresSettingQuery")->getLogger());
-  return boost::make_optional(std::move(setting_query_ptr));
-}
-
-void StorageImpl::prepareBlock(std::unique_ptr<TemporaryWsv> wsv) {
-  auto &wsv_impl = static_cast<TemporaryWsvImpl &>(*wsv);
-  if (not prepared_blocks_enabled_) {
-    log_->warn("prepared blocks are not enabled");
-    return;
-  }
-  if (block_is_prepared_) {
-    log_->warn(
-        "Refusing to add new prepared state, because there already is one. "
-        "Multiple prepared states are not yet supported.");
-  } else {
-    soci::session &sql = wsv_impl.sql_;
-    try {
-      sql << "PREPARE TRANSACTION '" + prepared_block_name_ + "';";
-      block_is_prepared_ = true;
-    } catch (const std::exception &e) {
-      log_->warn("failed to prepare state: {}", e.what());
-    }
-
-    log_->info("state prepared successfully");
-  }
-}
-
-StorageImpl::~StorageImpl() {
-  freeConnections();
-}
-
-StorageImpl::StoreBlockResult StorageImpl::storeBlock(
-    std::shared_ptr<const shared_model::interface::Block> block) {
-  if (block_store_->insert(block)) {
-    callback_(block);
-    return {};
-  }
-  return expected::makeError("Block insertion to storage failed");
-}
-
-void StorageImpl::tryRollback(soci::session &session) {
   // TODO 17.06.2019 luckychess IR-568 split connection and schema
   // initialisation
   if (block_is_prepared_) {
@@ -757,5 +334,6 @@
       block_is_prepared_ = false;
     }
   }
-}
->>>>>>> 803e6413
+  }
+
+}  // namespace iroha::ametsuchi
/**
 * Copyright Soramitsu Co., Ltd. All Rights Reserved.
 * SPDX-License-Identifier: Apache-2.0
 */

#ifndef IROHA_CONF_LITERALS_HPP
#define IROHA_CONF_LITERALS_HPP

#include <string>
#include <unordered_map>

#include "logger/logger.hpp"

namespace config_members {
  extern const char *BlockStorePath;
  extern const char *ToriiPort;
  extern const char *ToriiTlsParams;
  extern const char *InterPeerTls;
  extern const char *PeerCertProvider;
  extern const char *RootCert;
  extern const char *InLengerCerts;
  extern const char *Type;
  extern const char *Path;
  extern const char *InternalPort;
  extern const char *KeyPairPath;
  extern const char *PgOpt;
  extern const char *DbConfig;
  extern const char *Host;
  extern const char *Ip;
  extern const char *Port;
  extern const char *User;
  extern const char *Password;
  extern const char *WorkingDbName;
  extern const char *MaintenanceDbName;
  extern const char *MaxProposalSize;
  extern const char *ProposalDelay;
  extern const char *VoteDelay;
  extern const char *MstSupport;
  extern const char *MstExpirationTime;
  extern const char *MaxRoundsDelay;
  extern const char *StaleStreamMaxRounds;
  extern const char *LogSection;
  extern const char *LogLevel;
  extern const char *LogPatternsSection;
  extern const char *LogChildrenSection;
  extern const std::unordered_map<std::string, logger::LogLevel> LogLevels;
  extern const char *InitialPeers;
  extern const char *Address;
  extern const char *PublicKey;
  extern const char *TlsCertificatePath;
  extern const char *UtilityService;
<<<<<<< HEAD
  extern const char *kCrypto;
  extern const char *kSigner;
  extern const char *kVerifiers;
  extern const char *kProviders;
  extern const char *kCryptoProviderDefault;
  extern const char *kCryptoProviderUtimaco;
  extern const char *kDevices;
  extern const char *kAuthentication;
  extern const char *kTempKey;
  extern const char *kGroup;
  extern const char *kKey;
  extern const char *kName;
=======
  extern const char *DataModelModules;
  extern const char *Python;
  extern const char *PythonPaths;
  extern const char *ModuleName;
  extern const char *InitArgument;
>>>>>>> eccea5eb

}  // namespace config_members

#endif  // IROHA_CONF_LITERALS_HPP<|MERGE_RESOLUTION|>--- conflicted
+++ resolved
@@ -49,7 +49,6 @@
   extern const char *PublicKey;
   extern const char *TlsCertificatePath;
   extern const char *UtilityService;
-<<<<<<< HEAD
   extern const char *kCrypto;
   extern const char *kSigner;
   extern const char *kVerifiers;
@@ -62,13 +61,11 @@
   extern const char *kGroup;
   extern const char *kKey;
   extern const char *kName;
-=======
   extern const char *DataModelModules;
   extern const char *Python;
   extern const char *PythonPaths;
   extern const char *ModuleName;
   extern const char *InitArgument;
->>>>>>> eccea5eb
 
 }  // namespace config_members
 

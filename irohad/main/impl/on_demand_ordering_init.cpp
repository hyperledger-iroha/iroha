--- conflicted
+++ resolved
@@ -95,7 +95,6 @@
 
     iroha::consensus::Round current_round = latest_commit.round;
 
-<<<<<<< HEAD
     current_peers_ = latest_commit.ledger_state->ledger_peers;
 
     // generate permutation of peers list from corresponding round
@@ -103,28 +102,10 @@
     auto generate_permutation = [&](auto round) {
       auto &hash = std::get<round()>(current_hashes);
       log_->debug("Using hash: {}", hash.toString());
-      auto &permutation = permutations_[round()];
-
-      std::seed_seq seed(hash.blob().begin(), hash.blob().end());
-      gen_.seed(seed);
-
-      permutation.resize(current_peers_.size());
-      std::iota(permutation.begin(), permutation.end(), 0);
-=======
-        // generate permutation of peers list from corresponding round
-        // hash
-        auto generate_permutation = [&](auto round) {
-          auto &hash = std::get<round()>(current_hashes);
-          log_->debug("Using hash: {}", hash.toString());
-
-          auto prng =
-              iroha::makeSeededPrng(hash.blob().data(), hash.blob().size());
-          iroha::generatePermutation(
-              permutations_[round()], std::move(prng), current_peers_.size());
-        };
->>>>>>> 133e27fb
-
-      std::shuffle(permutation.begin(), permutation.end(), gen_);
+
+      auto prng = iroha::makeSeededPrng(hash.blob().data(), hash.blob().size());
+      iroha::generatePermutation(
+          permutations_[round()], std::move(prng), current_peers_.size());
     };
 
     generate_permutation(RoundTypeConstant<kCurrentRound>{});

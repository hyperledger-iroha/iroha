/**
 * Copyright Soramitsu Co., Ltd. All Rights Reserved.
 * SPDX-License-Identifier: Apache-2.0
 */

#include "main/impl/on_demand_ordering_init.hpp"

#include <numeric>

#include <rxcpp/operators/rx-filter.hpp>
#include <rxcpp/operators/rx-map.hpp>
#include <rxcpp/operators/rx-skip.hpp>
#include <rxcpp/operators/rx-start_with.hpp>
#include <rxcpp/operators/rx-tap.hpp>
#include <rxcpp/operators/rx-with_latest_from.hpp>
#include <rxcpp/operators/rx-zip.hpp>
#include "common/bind.hpp"
#include "common/delay.hpp"
#include "common/permutation_generator.hpp"
#include "cryptography/crypto_provider/crypto_defaults.hpp"
#include "datetime/time.hpp"
#include "interfaces/common_objects/peer.hpp"
#include "interfaces/common_objects/types.hpp"
#include "logger/logger.hpp"
#include "logger/logger_manager.hpp"
#include "ordering/impl/on_demand_common.hpp"
#include "ordering/impl/on_demand_connection_manager.hpp"
#include "ordering/impl/on_demand_ordering_gate.hpp"
#include "ordering/impl/on_demand_ordering_service_impl.hpp"
#include "ordering/impl/on_demand_os_client_grpc.hpp"
#include "ordering/impl/on_demand_os_server_grpc.hpp"
#include "ordering/impl/ordering_gate_cache/on_demand_cache.hpp"

namespace iroha {
  namespace network {

    OnDemandOrderingInit::OnDemandOrderingInit(logger::LoggerPtr log)
        : sync_event_notifier(sync_event_notifier_lifetime_),
          commit_notifier(commit_notifier_lifetime_),
          log_(std::move(log)) {}

    auto OnDemandOrderingInit::createNotificationFactory(
        std::shared_ptr<network::AsyncGrpcClient<google::protobuf::Empty>>
            async_call,
        std::shared_ptr<TransportFactoryType> proposal_transport_factory,
        std::chrono::milliseconds delay,
        const logger::LoggerManagerTreePtr &ordering_log_manager) {
      return std::make_shared<ordering::transport::OnDemandOsClientGrpcFactory>(
          std::move(async_call),
          std::move(proposal_transport_factory),
          [] { return std::chrono::system_clock::now(); },
          delay,
          ordering_log_manager->getChild("NetworkClient")->getLogger());
    }

    auto OnDemandOrderingInit::createConnectionManager(
        std::shared_ptr<network::AsyncGrpcClient<google::protobuf::Empty>>
            async_call,
        std::shared_ptr<TransportFactoryType> proposal_transport_factory,
        std::chrono::milliseconds delay,
        std::vector<shared_model::interface::types::HashType> initial_hashes,
        const logger::LoggerManagerTreePtr &ordering_log_manager) {
      // since top block will be the first in commit_notifier observable,
      // hashes of two previous blocks are prepended
      const size_t kBeforePreviousTop = 0, kPreviousTop = 1;

      // flat map hashes from committed blocks
      auto all_hashes = commit_notifier.get_observable()
                            .map([](auto block) { return block->hash(); })
                            // prepend hashes for the first two rounds
                            .start_with(initial_hashes.at(kBeforePreviousTop),
                                        initial_hashes.at(kPreviousTop));

      // emit last k + 1 hashes, where k is the delay parameter
      // current implementation assumes k = 2
      // first hash is used for kCurrentRound
      // second hash is used for kNextRound
      // third hash is used for kRoundAfterNext
      auto latest_hashes =
          all_hashes.zip(all_hashes.skip(1), all_hashes.skip(2));

      auto map_peers = [this](auto &&latest_data)
          -> ordering::OnDemandConnectionManager::CurrentPeers {
        auto &latest_commit = std::get<0>(latest_data);
        auto &current_hashes = std::get<1>(latest_data);

        consensus::Round current_round = latest_commit.round;

        current_peers_ = latest_commit.ledger_state->ledger_peers;

        // generate permutation of peers list from corresponding round
        // hash
        auto generate_permutation = [&](auto round) {
          auto &hash = std::get<round()>(current_hashes);
          log_->debug("Using hash: {}", hash.toString());

<<<<<<< HEAD
          auto byte_range = hash.blob().byteRange();
          std::seed_seq seed(byte_range.begin(), byte_range.end());
          gen_.seed(seed);

          permutation.resize(current_peers_.size());
          std::iota(permutation.begin(), permutation.end(), 0);

          std::shuffle(permutation.begin(), permutation.end(), gen_);
=======
          auto prng =
              iroha::makeSeededPrng(hash.blob().data(), hash.blob().size());
          iroha::generatePermutation(
              permutations_[round()], std::move(prng), current_peers_.size());
>>>>>>> 133e27fb
        };

        generate_permutation(RoundTypeConstant<kCurrentRound>{});
        generate_permutation(RoundTypeConstant<kNextRound>{});
        generate_permutation(RoundTypeConstant<kRoundAfterNext>{});

        using iroha::synchronizer::SynchronizationOutcomeType;
        switch (latest_commit.sync_outcome) {
          case SynchronizationOutcomeType::kCommit:
            current_round = ordering::nextCommitRound(current_round);
            break;
          case SynchronizationOutcomeType::kReject:
          case SynchronizationOutcomeType::kNothing:
            current_round = ordering::nextRejectRound(current_round);
            break;
          default:
            BOOST_ASSERT_MSG(false, "Unknown value");
        }

        auto getOsPeer = [this, &current_round](auto block_round_advance,
                                                auto reject_round) {
          auto &permutation = permutations_[block_round_advance];
          // since reject round can be greater than number of peers, wrap it
          // with number of peers
          auto &peer =
              current_peers_[permutation[reject_round % permutation.size()]];
          log_->debug(
              "For {}, using OS on peer: {}",
              consensus::Round{current_round.block_round + block_round_advance,
                               reject_round},
              *peer);
          return peer;
        };

        using ordering::OnDemandConnectionManager;
        OnDemandConnectionManager::CurrentPeers peers;
        /*
         * See detailed description in
         * irohad/ordering/impl/on_demand_connection_manager.cpp
         *
         *    0 1 2         0 1 2         0 1 2         0 1 2
         *  0 o x v       0 o . .       0 o x .       0 o . .
         *  1 . . .       1 x v .       1 v . .       1 x . .
         *  2 . . .       2 . . .       2 . . .       2 v . .
         * RejectReject  CommitReject  RejectCommit  CommitCommit
         *
         * o - current round, x - next round, v - target round
         *
         * v, round 0,2 - kRejectRejectConsumer
         * v, round 1,1 - kCommitRejectConsumer
         * v, round 1,0 - kRejectCommitConsumer
         * v, round 2,0 - kCommitCommitConsumer
         * o, round 0,0 - kIssuer
         */
        peers.peers.at(OnDemandConnectionManager::kRejectRejectConsumer) =
            getOsPeer(kCurrentRound,
                      ordering::currentRejectRoundConsumer(
                          current_round.reject_round));
        peers.peers.at(OnDemandConnectionManager::kRejectCommitConsumer) =
            getOsPeer(kNextRound, ordering::kNextCommitRoundConsumer);
        peers.peers.at(OnDemandConnectionManager::kCommitRejectConsumer) =
            getOsPeer(kNextRound, ordering::kNextRejectRoundConsumer);
        peers.peers.at(OnDemandConnectionManager::kCommitCommitConsumer) =
            getOsPeer(kRoundAfterNext, ordering::kNextCommitRoundConsumer);
        peers.peers.at(OnDemandConnectionManager::kIssuer) =
            getOsPeer(kCurrentRound, current_round.reject_round);
        return peers;
      };

      auto peers = sync_event_notifier.get_observable()
                       .with_latest_from(latest_hashes)
                       .map(map_peers);

      return std::make_shared<ordering::OnDemandConnectionManager>(
          createNotificationFactory(std::move(async_call),
                                    std::move(proposal_transport_factory),
                                    delay,
                                    ordering_log_manager),
          peers,
          ordering_log_manager->getChild("ConnectionManager")->getLogger());
    }

    auto OnDemandOrderingInit::createGate(
        std::shared_ptr<ordering::OnDemandOrderingService> ordering_service,
        std::shared_ptr<ordering::transport::OdOsNotification> network_client,
        std::shared_ptr<ordering::cache::OrderingGateCache> cache,
        std::shared_ptr<shared_model::interface::UnsafeProposalFactory>
            proposal_factory,
        std::shared_ptr<ametsuchi::TxPresenceCache> tx_cache,
        std::shared_ptr<ordering::ProposalCreationStrategy> creation_strategy,
        std::function<std::chrono::milliseconds(
            const synchronizer::SynchronizationEvent &)> delay_func,
        size_t max_number_of_transactions,
        const logger::LoggerManagerTreePtr &ordering_log_manager) {
      return std::make_shared<ordering::OnDemandOrderingGate>(
          std::move(ordering_service),
          std::move(network_client),
          commit_notifier.get_observable().map(
              [this](auto block)
                  -> std::shared_ptr<
                      const ordering::cache::OrderingGateCache::HashesSetType> {
                // take committed & rejected transaction hashes from committed
                // block
                log_->debug("Committed block handle: height {}.",
                            block->height());
                auto hashes = std::make_shared<
                    ordering::cache::OrderingGateCache::HashesSetType>();
                const auto &committed = block->transactions();
                std::transform(
                    committed.begin(),
                    committed.end(),
                    std::inserter(*hashes, hashes->end()),
                    [](const auto &transaction) { return transaction.hash(); });
                const auto &rejected = block->rejected_transactions_hashes();
                std::copy(rejected.begin(),
                          rejected.end(),
                          std::inserter(*hashes, hashes->end()));
                return hashes;
              }),
          sync_event_notifier.get_observable()
              .tap([this](const synchronizer::SynchronizationEvent &event) {
                if (not last_received_round_
                    or *last_received_round_ < event.round) {
                  last_received_round_ = event.round;
                } else {
                  log_->debug("Dropping {}, since {} is already processed",
                              event.round,
                              *last_received_round_);
                }
              })
              .lift<iroha::synchronizer::SynchronizationEvent>(
                  iroha::makeDelay<iroha::synchronizer::SynchronizationEvent>(
                      delay_func, rxcpp::identity_current_thread()))
              .filter([this](const auto &event) {
                assert(last_received_round_);
                if (not last_received_round_) {
                  log_->error("Cannot continue without last received round");
                  return false;
                }
                if (event.round < *last_received_round_) {
                  log_->debug("Dropping {}, since {} is already processed",
                              event.round,
                              *last_received_round_);
                  return false;
                }
                return true;
              })
              .map([this](const auto &event) {
                consensus::Round current_round;
                switch (event.sync_outcome) {
                  case iroha::synchronizer::SynchronizationOutcomeType::kCommit:
                    log_->debug("Sync event on {}: commit.",
                                *last_received_round_);
                    current_round =
                        ordering::nextCommitRound(*last_received_round_);
                    break;
                  case iroha::synchronizer::SynchronizationOutcomeType::kReject:
                    log_->debug("Sync event on {}: reject.",
                                *last_received_round_);
                    current_round =
                        ordering::nextRejectRound(*last_received_round_);
                    break;
                  case iroha::synchronizer::SynchronizationOutcomeType::
                      kNothing:
                    log_->debug("Sync event on {}: nothing.",
                                *last_received_round_);
                    current_round =
                        ordering::nextRejectRound(*last_received_round_);
                    break;
                  default:
                    log_->error("unknown SynchronizationOutcomeType");
                    assert(false);
                }
                return ordering::OnDemandOrderingGate::RoundSwitch{
                    std::move(current_round), event.ledger_state};
              }),
          std::move(cache),
          std::move(proposal_factory),
          std::move(tx_cache),
          std::move(creation_strategy),
          max_number_of_transactions,
          ordering_log_manager->getChild("Gate")->getLogger());
    }

    auto OnDemandOrderingInit::createService(
        size_t max_number_of_transactions,
        std::shared_ptr<shared_model::interface::UnsafeProposalFactory>
            proposal_factory,
        std::shared_ptr<ametsuchi::TxPresenceCache> tx_cache,
        std::shared_ptr<ordering::ProposalCreationStrategy> creation_strategy,
        const logger::LoggerManagerTreePtr &ordering_log_manager) {
      return std::make_shared<ordering::OnDemandOrderingServiceImpl>(
          max_number_of_transactions,
          std::move(proposal_factory),
          std::move(tx_cache),
          creation_strategy,
          ordering_log_manager->getChild("Service")->getLogger());
    }

    OnDemandOrderingInit::~OnDemandOrderingInit() {
      sync_event_notifier_lifetime_.unsubscribe();
      commit_notifier_lifetime_.unsubscribe();
    }

    std::shared_ptr<iroha::network::OrderingGate>
    OnDemandOrderingInit::initOrderingGate(
        size_t max_number_of_transactions,
        std::chrono::milliseconds delay,
        std::vector<shared_model::interface::types::HashType> initial_hashes,
        std::shared_ptr<
            ordering::transport::OnDemandOsServerGrpc::TransportFactoryType>
            transaction_factory,
        std::shared_ptr<shared_model::interface::TransactionBatchParser>
            batch_parser,
        std::shared_ptr<shared_model::interface::TransactionBatchFactory>
            transaction_batch_factory,
        std::shared_ptr<network::AsyncGrpcClient<google::protobuf::Empty>>
            async_call,
        std::shared_ptr<shared_model::interface::UnsafeProposalFactory>
            proposal_factory,
        std::shared_ptr<TransportFactoryType> proposal_transport_factory,
        std::shared_ptr<ametsuchi::TxPresenceCache> tx_cache,
        std::shared_ptr<ordering::ProposalCreationStrategy> creation_strategy,
        std::function<std::chrono::milliseconds(
            const synchronizer::SynchronizationEvent &)> delay_func,
        logger::LoggerManagerTreePtr ordering_log_manager) {
      auto ordering_service = createService(max_number_of_transactions,
                                            proposal_factory,
                                            tx_cache,
                                            creation_strategy,
                                            ordering_log_manager);
      service = std::make_shared<ordering::transport::OnDemandOsServerGrpc>(
          ordering_service,
          std::move(transaction_factory),
          std::move(batch_parser),
          std::move(transaction_batch_factory),
          ordering_log_manager->getChild("Server")->getLogger());
      return createGate(
          ordering_service,
          createConnectionManager(std::move(async_call),
                                  std::move(proposal_transport_factory),
                                  delay,
                                  std::move(initial_hashes),
                                  ordering_log_manager),
          std::make_shared<ordering::cache::OnDemandCache>(),
          std::move(proposal_factory),
          std::move(tx_cache),
          std::move(creation_strategy),
          std::move(delay_func),
          max_number_of_transactions,
          ordering_log_manager);
    }

  }  // namespace network
}  // namespace iroha<|MERGE_RESOLUTION|>--- conflicted
+++ resolved
@@ -94,21 +94,9 @@
           auto &hash = std::get<round()>(current_hashes);
           log_->debug("Using hash: {}", hash.toString());
 
-<<<<<<< HEAD
-          auto byte_range = hash.blob().byteRange();
-          std::seed_seq seed(byte_range.begin(), byte_range.end());
-          gen_.seed(seed);
-
-          permutation.resize(current_peers_.size());
-          std::iota(permutation.begin(), permutation.end(), 0);
-
-          std::shuffle(permutation.begin(), permutation.end(), gen_);
-=======
-          auto prng =
-              iroha::makeSeededPrng(hash.blob().data(), hash.blob().size());
+          auto prng = iroha::makeSeededPrng(hash.blob().byteRange());
           iroha::generatePermutation(
               permutations_[round()], std::move(prng), current_peers_.size());
->>>>>>> 133e27fb
         };
 
         generate_permutation(RoundTypeConstant<kCurrentRound>{});

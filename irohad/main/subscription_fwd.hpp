--- conflicted
+++ resolved
@@ -43,13 +43,11 @@
     kOnConsensusGateEvent,
     kSendBatchComplete,
 
-<<<<<<< HEAD
     // RDB
     kOnRdbStats,
-=======
+
     // Node status
     kOnIrohaStatus,
->>>>>>> 70649a2b
 
     // MST
     kOnMstStateUpdate,

--- conflicted
+++ resolved
@@ -11,12 +11,9 @@
 namespace iroha {
   enum SubscriptionEngineHandlers {
     kYac = 0,
-<<<<<<< HEAD
     kRequestProposal,
     kVoteProcess,
     kProposalProcessing,
-=======
->>>>>>> 7cd04f70
     kMetrics,
     kNotifications,
     //---------------

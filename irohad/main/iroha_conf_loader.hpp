--- conflicted
+++ resolved
@@ -74,14 +74,10 @@
   std::optional<shared_model::interface::types::PeerList> initial_peers;
   boost::optional<UtilityService> utility_service;
 
-<<<<<<< HEAD
-  uint32_t getMaxpProposalPack() const;
-=======
   // getters
   uint32_t getMaxpProposalPack() const;
   uint32_t getProposalDelay() const;
   uint32_t getProposalCreationTimeout() const;
->>>>>>> 62284dc4
 
   // This is a part of cryto providers feature:
   // https://github.com/MBoldyrev/iroha/tree/feature/hsm-utimaco.

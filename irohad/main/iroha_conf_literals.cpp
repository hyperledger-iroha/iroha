/**
 * Copyright Soramitsu Co., Ltd. All Rights Reserved.
 * SPDX-License-Identifier: Apache-2.0
 */

#include "main/iroha_conf_literals.hpp"

namespace config_members {
  const char *BlockStorePath = "block_store_path";
  const char *ToriiPort = "torii_port";
  const char *ToriiTlsParams = "torii_tls_params";
  const char *InterPeerTls = "inter_peer_tls";
  const char *PeerCertProvider = "peer_certificates";
  const char *RootCert = "root_certificate";
  const char *InLengerCerts = "from_ledger";
  const char *Type = "type";
  const char *Path = "path";
  const char *InternalPort = "internal_port";
  const char *KeyPairPath = "key_pair_path";
  const char *PgOpt = "pg_opt";
  const char *DbConfig = "database";
  const char *Host = "host";
  const char *Ip = "ip";
  const char *Port = "port";
  const char *User = "user";
  const char *Password = "password";
  const char *WorkingDbName = "working database";
  const char *MaintenanceDbName = "maintenance database";
  const char *MaxProposalSize = "max_proposal_size";
  const char *ProposalDelay = "proposal_delay";
  const char *VoteDelay = "vote_delay";
  const char *MstSupport = "mst_enable";
  const char *MstExpirationTime = "mst_expiration_time";
  const char *MaxRoundsDelay = "max_rounds_delay";
  const char *StaleStreamMaxRounds = "stale_stream_max_rounds";
  const char *LogSection = "log";
  const char *LogLevel = "level";
  const char *LogPatternsSection = "patterns";
  const char *LogChildrenSection = "children";
  const std::unordered_map<std::string, logger::LogLevel> LogLevels{
      {"trace", logger::LogLevel::kTrace},
      {"debug", logger::LogLevel::kDebug},
      {"info", logger::LogLevel::kInfo},
      {"warning", logger::LogLevel::kWarn},
      {"error", logger::LogLevel::kError},
      {"critical", logger::LogLevel::kCritical}};
  const char *Address = "address";
  const char *PublicKey = "public_key";
  const char *InitialPeers = "initial_peers";
  const char *TlsCertificatePath = "tls_certificate_path";
  const char *UtilityService = "utility_service";
<<<<<<< HEAD
  const char *kCrypto = "crypto";
  const char *kSigner = "signer";
  const char *kVerifiers = "verifiers";
  const char *kProviders = "providers";
  const char *kCryptoProviderDefault = "default";
  const char *kCryptoProviderUtimaco = "utimaco";
  const char *kDevices = "devices";
  const char *kAuthentication = "authentication";
  const char *kTempKey = "temporary_key";
  const char *kGroup = "group";
  const char *kKey = "key";
  const char *kName = "name";
=======
  const char *DataModelModules = "data_model_modules";
  const char *Python = "python";
  const char *PythonPaths = "python_paths";
  const char *ModuleName = "module_name";
  const char *InitArgument = "initialization_argument";
>>>>>>> eccea5eb
}  // namespace config_members<|MERGE_RESOLUTION|>--- conflicted
+++ resolved
@@ -49,7 +49,6 @@
   const char *InitialPeers = "initial_peers";
   const char *TlsCertificatePath = "tls_certificate_path";
   const char *UtilityService = "utility_service";
-<<<<<<< HEAD
   const char *kCrypto = "crypto";
   const char *kSigner = "signer";
   const char *kVerifiers = "verifiers";
@@ -62,11 +61,9 @@
   const char *kGroup = "group";
   const char *kKey = "key";
   const char *kName = "name";
-=======
   const char *DataModelModules = "data_model_modules";
   const char *Python = "python";
   const char *PythonPaths = "python_paths";
   const char *ModuleName = "module_name";
   const char *InitArgument = "initialization_argument";
->>>>>>> eccea5eb
 }  // namespace config_members
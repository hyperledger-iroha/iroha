/**
 * Copyright Soramitsu Co., Ltd. All Rights Reserved.
 * SPDX-License-Identifier: Apache-2.0
 */

#ifndef IROHA_ON_DEMAND_ORDERING_SERVICE_HPP
#define IROHA_ON_DEMAND_ORDERING_SERVICE_HPP

#include <chrono>
#include <unordered_set>

#include "consensus/round.hpp"
#include "cryptography/hash.hpp"
#include "interfaces/iroha_internal/transaction_batch.hpp"

namespace shared_model {
  namespace interface {
    class TransactionBatch;
    class Proposal;
  }  // namespace interface
}  // namespace shared_model

namespace iroha {
  namespace ordering {

    /**
     * Ordering Service aka OS which can share proposals by request
     */
    class OnDemandOrderingService {
     public:
      virtual ~OnDemandOrderingService() = default;

      /**
       * Type of stored proposals
       */
      using ProposalType = shared_model::interface::Proposal;

<<<<<<< HEAD
      using BatchesSetType = std::unordered_set<
          std::shared_ptr<shared_model::interface::TransactionBatch>,
          shared_model::interface::BatchPointerHasher,
          shared_model::interface::BatchHashEquality>;
=======
      struct BatchPointerHasher {
        shared_model::crypto::Hash::Hasher hasher_;
        size_t operator()(
            const std::shared_ptr<shared_model::interface::TransactionBatch> &a)
            const {
          return hasher_(a->reducedHash());
        }
      };

      using BatchesSetType =
          std::set<std::shared_ptr<shared_model::interface::TransactionBatch>,
                   shared_model::interface::BatchHashLess>;
>>>>>>> fc6f8266

      /**
       * Type of stored transaction batches
       */
      using TransactionBatchType =
          std::shared_ptr<shared_model::interface::TransactionBatch>;

      /**
       * Type of inserted collections
       */
      using CollectionType = std::vector<TransactionBatchType>;

      /**
       * Callback on receiving transactions
       * @param batches - vector of passed transaction batches
       */
      virtual void onBatches(CollectionType batches) = 0;

      virtual std::optional<std::shared_ptr<const ProposalType>>
      onRequestProposal(consensus::Round round) = 0;

      using HashesSetType =
          std::unordered_set<shared_model::crypto::Hash,
                             shared_model::crypto::Hash::Hasher>;

      /**
       * Method which should be invoked on outcome of collaboration for round
       * @param round - proposal round which has started
       */
      virtual void onCollaborationOutcome(consensus::Round round) = 0;

      /**
       * Method to be invoked when transactions commited into ledger.
       * @param hashes - txs list
       */
      virtual void onTxsCommitted(const HashesSetType &hashes) = 0;

      /**
       * Method to be invoked when duplicated transactions detected.
       * @param hashes - txs list
       */
      virtual void onDuplicates(const HashesSetType &hashes) = 0;

      /**
       * Method to wait until proposal become available.
       * @param round which proposal to wait
       * @param delay time to wait
       */
      virtual std::optional<std::shared_ptr<const ProposalType>>
      waitForLocalProposal(consensus::Round const &round,
                           std::chrono::milliseconds const &delay) = 0;

      /**
       * Method to get betches under lock
       * @param f - callback function
       */
      virtual void forCachedBatches(
          std::function<void(BatchesSetType &)> const &f) = 0;

      virtual bool isEmptyBatchesCache() = 0;

      virtual bool hasEnoughBatchesInCache() const = 0;

      virtual bool hasProposal(consensus::Round round) const = 0;

      virtual void processReceivedProposal(CollectionType batches) = 0;
    };

  }  // namespace ordering
}  // namespace iroha

#endif  // IROHA_ON_DEMAND_ORDERING_SERVICE_HPP<|MERGE_RESOLUTION|>--- conflicted
+++ resolved
@@ -35,12 +35,6 @@
        */
       using ProposalType = shared_model::interface::Proposal;
 
-<<<<<<< HEAD
-      using BatchesSetType = std::unordered_set<
-          std::shared_ptr<shared_model::interface::TransactionBatch>,
-          shared_model::interface::BatchPointerHasher,
-          shared_model::interface::BatchHashEquality>;
-=======
       struct BatchPointerHasher {
         shared_model::crypto::Hash::Hasher hasher_;
         size_t operator()(
@@ -53,7 +47,6 @@
       using BatchesSetType =
           std::set<std::shared_ptr<shared_model::interface::TransactionBatch>,
                    shared_model::interface::BatchHashLess>;
->>>>>>> fc6f8266
 
       /**
        * Type of stored transaction batches

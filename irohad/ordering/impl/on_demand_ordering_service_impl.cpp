/**
 * Copyright Soramitsu Co., Ltd. All Rights Reserved.
 * SPDX-License-Identifier: Apache-2.0
 */

#include "ordering/impl/on_demand_ordering_service_impl.hpp"

#include <unordered_set>

#include <boost/range/adaptor/indirected.hpp>
#include <boost/range/size.hpp>
#include "ametsuchi/tx_presence_cache.hpp"
#include "ametsuchi/tx_presence_cache_utils.hpp"
#include "common/visitor.hpp"
#include "datetime/time.hpp"
#include "interfaces/iroha_internal/proposal.hpp"
#include "interfaces/iroha_internal/transaction_batch.hpp"
#include "interfaces/transaction.hpp"
#include "logger/logger.hpp"
#include "main/subscription.hpp"

using iroha::ordering::OnDemandOrderingServiceImpl;

OnDemandOrderingServiceImpl::OnDemandOrderingServiceImpl(
    size_t transaction_limit,
    std::shared_ptr<shared_model::interface::UnsafeProposalFactory>
        proposal_factory,
    std::shared_ptr<ametsuchi::TxPresenceCache> tx_cache,
    logger::LoggerPtr log,
    size_t number_of_proposals)
    : transaction_limit_(transaction_limit),
      number_of_proposals_(number_of_proposals),
      cached_txs_size_(0ull),
      proposal_factory_(std::move(proposal_factory)),
      tx_cache_(std::move(tx_cache)),
      log_(std::move(log)) {}

// -------------------------| OnDemandOrderingService |-------------------------

void OnDemandOrderingServiceImpl::onCollaborationOutcome(
    consensus::Round round) {
  log_->info("onCollaborationOutcome => {}", round);
  {
    std::lock_guard lock(proposals_mutex_);
    current_round_ = round;
  }
  tryErase(round);
}

void OnDemandOrderingServiceImpl::onBatches(CollectionType batches) {
  for (auto &batch : batches)
    if (not batchAlreadyProcessed(*batch))
      if (!insertBatchToCache(batch))
        break;

  log_->info("onBatches => collection size = {}", batches.size());
}

// ---------------------------------| Private |---------------------------------
bool OnDemandOrderingServiceImpl::insertBatchToCache(
    std::shared_ptr<shared_model::interface::TransactionBatch> const &batch) {
  std::lock_guard<std::shared_timed_mutex> lock(batches_cache_cs_);
<<<<<<< HEAD
  if (cached_txs_size_ + boost::size(batch->transactions())
      > (transaction_limit_ * 1000ull)) {
    log_->warn("Transactions cache overload. Batch {} skipped.", *batch);
    return false;
  }

  batches_cache_.insert(batch);
  cached_txs_size_ += boost::size(batch->transactions());
  getSubscription()->notify(EventTypes::kOnNewBatchInCache,
                            std::shared_ptr(batch));
  return true;
=======
  if (used_batches_cache_.find(batch) == used_batches_cache_.end()) {
    batches_cache_.insert(batch);
    getSubscription()->notify(EventTypes::kOnNewBatchInCache,
                              std::shared_ptr(batch));
  }
>>>>>>> 51fc6d5f
}

void OnDemandOrderingServiceImpl::removeFromBatchesCache(
    const OnDemandOrderingService::HashesSetType &hashes) {
  std::lock_guard<std::shared_timed_mutex> lock(batches_cache_cs_);
  batches_cache_.merge(used_batches_cache_);
  assert(used_batches_cache_.empty());
  for (auto it = batches_cache_.begin(); it != batches_cache_.end();) {
    if (std::any_of(it->get()->transactions().begin(),
                    it->get()->transactions().end(),
                    [&hashes](const auto &tx) {
                      return hashes.find(tx->hash()) != hashes.end();
                    })) {
      auto const erased_size = boost::size((*it)->transactions());
      it = batches_cache_.erase(it);
      cached_txs_size_ -= erased_size;
    } else {
      ++it;
    }
  }
}

bool OnDemandOrderingServiceImpl::isEmptyBatchesCache() const {
  std::shared_lock<std::shared_timed_mutex> lock(batches_cache_cs_);
  return batches_cache_.empty();
}

void OnDemandOrderingServiceImpl::forCachedBatches(
    std::function<void(const BatchesSetType &)> const &f) const {
  std::shared_lock<std::shared_timed_mutex> lock(batches_cache_cs_);
  f(batches_cache_);
}

std::vector<std::shared_ptr<shared_model::interface::Transaction>>
OnDemandOrderingServiceImpl::getTransactionsFromBatchesCache(
    size_t requested_tx_amount) {
  std::vector<std::shared_ptr<shared_model::interface::Transaction>> collection;
  collection.reserve(requested_tx_amount);

  std::lock_guard<std::shared_timed_mutex> lock(batches_cache_cs_);
  auto it = batches_cache_.begin();
  while (it != batches_cache_.end()
         and collection.size() + boost::size((*it)->transactions())
             <= requested_tx_amount) {
    collection.insert(std::end(collection),
                      std::begin((*it)->transactions()),
                      std::end((*it)->transactions()));
    used_batches_cache_.insert(*it);
    batches_cache_.erase(it);
    it = batches_cache_.begin();
  }

  return collection;
}

std::optional<std::shared_ptr<const OnDemandOrderingServiceImpl::ProposalType>>
OnDemandOrderingServiceImpl::onRequestProposal(consensus::Round round) {
  log_->debug("Requesting a proposal for round {}", round);
  std::optional<
      std::shared_ptr<const OnDemandOrderingServiceImpl::ProposalType>>
      result;
  do {
    std::lock_guard<std::mutex> lock(proposals_mutex_);
    auto it = proposal_map_.find(round);
    if (it != proposal_map_.end()) {
      result = it->second;
      break;
    }

    bool const is_current_round_or_next2 =
        (round.block_round == current_round_.block_round
             ? (round.reject_round - current_round_.reject_round)
             : (round.block_round - current_round_.block_round))
        <= 2ull;

    if (is_current_round_or_next2) {
      result = packNextProposals(round);
      getSubscription()->notify(EventTypes::kOnPackProposal, round);
    }
  } while (false);
  log_->debug("uploadProposal, {}, {}returning a proposal.",
              round,
              result ? "" : "NOT ");
  return result;
}

std::optional<std::shared_ptr<shared_model::interface::Proposal>>
OnDemandOrderingServiceImpl::tryCreateProposal(
    consensus::Round const &round,
    const TransactionsCollectionType &txs,
    shared_model::interface::types::TimestampType created_time) {
  std::optional<std::shared_ptr<shared_model::interface::Proposal>> proposal;
  if (not txs.empty()) {
    proposal = proposal_factory_->unsafeCreateProposal(
        round.block_round, created_time, txs | boost::adaptors::indirected);
    log_->debug(
        "packNextProposal: data has been fetched for {}. "
        "Number of transactions in proposal = {}.",
        round,
        txs.size());
  } else {
    proposal = std::nullopt;
    log_->debug("No transactions to create a proposal for {}", round);
  }

  assert(proposal_map_.find(round) == proposal_map_.end());
  proposal_map_.emplace(round, proposal);
  return proposal;
}

std::optional<std::shared_ptr<shared_model::interface::Proposal>>
OnDemandOrderingServiceImpl::packNextProposals(const consensus::Round &round) {
  auto now = iroha::time::now();
  std::vector<std::shared_ptr<shared_model::interface::Transaction>> txs;
  if (!isEmptyBatchesCache())
    txs = getTransactionsFromBatchesCache(transaction_limit_);

  log_->debug("Packed proposal contains: {} transactions.", txs.size());
  return tryCreateProposal(round, txs, now);
}

void OnDemandOrderingServiceImpl::tryErase(
    const consensus::Round &current_round) {
  // find first round that is not less than current_round
  auto current_proposal_it = proposal_map_.lower_bound(current_round);
  // save at most number_of_proposals_ rounds that are less than current_round
  for (size_t i = 0; i < number_of_proposals_
       and current_proposal_it != proposal_map_.begin();
       ++i) {
    current_proposal_it--;
  }

  // do not proceed if there is nothing to remove
  if (current_proposal_it == proposal_map_.begin()) {
    return;
  }

  detail::ProposalMapType proposal_map{current_proposal_it,
                                       proposal_map_.end()};

  {
    std::lock_guard<std::mutex> lock(proposals_mutex_);
    proposal_map_.swap(proposal_map);
  }

  for (auto it = proposal_map.begin(); it != current_proposal_it; ++it) {
    log_->debug("tryErase: erased {}", it->first);
  }
}

bool OnDemandOrderingServiceImpl::batchAlreadyProcessed(
    const shared_model::interface::TransactionBatch &batch) {
  auto tx_statuses = tx_cache_->check(batch);
  if (not tx_statuses) {
    // TODO andrei 30.11.18 IR-51 Handle database error
    log_->warn("Check tx presence database error. Batch: {}", batch);
    return true;
  }
  // if any transaction is commited or rejected, batch was already processed
  // Note: any_of returns false for empty sequence
  return std::any_of(
      tx_statuses->begin(), tx_statuses->end(), [this](const auto &tx_status) {
        if (iroha::ametsuchi::isAlreadyProcessed(tx_status)) {
          log_->warn("Duplicate transaction: {}",
                     iroha::ametsuchi::getHash(tx_status).hex());
          return true;
        }
        return false;
      });
}

bool OnDemandOrderingServiceImpl::hasProposal(consensus::Round round) const {
  std::lock_guard<std::mutex> lock(proposals_mutex_);
  return proposal_map_.find(round) != proposal_map_.end();
}

void OnDemandOrderingServiceImpl::processReceivedProposal(
    CollectionType batches) {
  std::lock_guard<std::shared_timed_mutex> lock(batches_cache_cs_);
  for (auto &batch : batches) {
    batches_cache_.erase(batch);
    used_batches_cache_.insert(batch);
  }
}<|MERGE_RESOLUTION|>--- conflicted
+++ resolved
@@ -60,25 +60,17 @@
 bool OnDemandOrderingServiceImpl::insertBatchToCache(
     std::shared_ptr<shared_model::interface::TransactionBatch> const &batch) {
   std::lock_guard<std::shared_timed_mutex> lock(batches_cache_cs_);
-<<<<<<< HEAD
   if (cached_txs_size_ + boost::size(batch->transactions())
       > (transaction_limit_ * 1000ull)) {
     log_->warn("Transactions cache overload. Batch {} skipped.", *batch);
     return false;
   }
-
-  batches_cache_.insert(batch);
-  cached_txs_size_ += boost::size(batch->transactions());
-  getSubscription()->notify(EventTypes::kOnNewBatchInCache,
-                            std::shared_ptr(batch));
-  return true;
-=======
   if (used_batches_cache_.find(batch) == used_batches_cache_.end()) {
     batches_cache_.insert(batch);
     getSubscription()->notify(EventTypes::kOnNewBatchInCache,
                               std::shared_ptr(batch));
   }
->>>>>>> 51fc6d5f
+  return true;
 }
 
 void OnDemandOrderingServiceImpl::removeFromBatchesCache(

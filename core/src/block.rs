--- conflicted
+++ resolved
@@ -1,8 +1,8 @@
-//! This module contains `Block` structures for each state, it's
+//! This module contains [`Block`] structures for each state, it's
 //! transitions, implementations and related traits
-//! implementations. `Block`s are organised into a linear sequence
+//! implementations. [`Block`]s are organised into a linear sequence
 //! over time (also known as the block chain).  A Block's life-cycle
-//! starts from `PendingBlock`.
+//! starts from [`PendingBlock`].
 #![allow(
     clippy::module_name_repetitions,
     clippy::std_instead_of_core,
@@ -36,30 +36,10 @@
 mod pending {
     use super::*;
 
-<<<<<<< HEAD
-// TODO: I strongly believe that we shouldn't be moving parts of a
-// PendingBlock, but instead move the PendingBlock wholesale. This
-// refactor could improve memory performance.
-
-impl PendingBlock {
-    /// Create a new [`PendingBlock`] from transactions.
-    #[inline]
-    pub fn new(
-        transactions: Vec<VersionedAcceptedTransaction>,
-        event_recommendations: Vec<Event>,
-    ) -> PendingBlock {
-        #[allow(clippy::expect_used)]
-        let timestamp = current_time().as_millis();
-        // TODO: Need to check if the `transactions` vector is empty. It shouldn't be allowed.
-        PendingBlock {
-            timestamp,
-            transactions,
-            event_recommendations,
-=======
     declare_versioned_with_scale!(VersionedPendingBlock 1..2, Debug, Clone, iroha_macro::FromVariant);
 
     /// Transaction data is permanently recorded in files called
-    /// blocks.  This is the first stage of a `Block`s life-cycle.
+    /// blocks.  This is the first stage of a [`Block`]s life-cycle.
     #[version_with_scale(n = 1, versioned = "VersionedPendingBlock")]
     #[derive(Debug, Clone, Decode, Encode)]
     pub struct PendingBlock {
@@ -72,7 +52,7 @@
     }
 
     impl PendingBlock {
-        /// Create a new `PendingBlock` from transactions.
+        /// Create a new [`PendingBlock`] from transactions.
         #[inline]
         pub fn new(
             transactions: Vec<VersionedAcceptedTransaction>,
@@ -86,7 +66,6 @@
                 transactions,
                 event_recommendations,
             }
->>>>>>> 5310dd4c
         }
 
         /// Chain block with the existing blockchain.
@@ -151,53 +130,10 @@
     }
 }
 
-<<<<<<< HEAD
-/// When [`PendingBlock`] chained with a blockchain it becomes [`ChainedBlock`]
-#[derive(Debug, Clone, Decode, Encode)]
-pub struct ChainedBlock {
-    /// Block header
-    pub header: BlockHeader,
-    /// Array of transactions, which successfully passed validation and consensus step.
-    pub transactions: Vec<VersionedAcceptedTransaction>,
-    /// Event recommendations.
-    pub event_recommendations: Vec<Event>,
-}
-
-/// Header of the block. The hash should be taken from its byte representation.
-#[derive(Debug, Clone, Decode, Encode, IntoSchema, Serialize)]
-pub struct BlockHeader {
-    /// Unix time (in milliseconds) of block forming by a peer.
-    pub timestamp: u128,
-    /// Estimation of consensus duration in milliseconds
-    pub consensus_estimation: u64,
-    /// A number of blocks in the chain up to the block.
-    pub height: u64,
-    /// Value of view change index used to resolve soft forks
-    pub view_change_index: u64,
-    /// Hash of a previous block in the chain.
-    /// Is an array of zeros for the first block.
-    pub previous_block_hash: Option<HashOf<VersionedCommittedBlock>>,
-    /// Hash of merkle tree root of the tree of valid transactions' hashes.
-    pub transactions_hash: Option<HashOf<MerkleTree<VersionedSignedTransaction>>>,
-    /// Hash of merkle tree root of the tree of rejected transactions' hashes.
-    pub rejected_transactions_hash: Option<HashOf<MerkleTree<VersionedSignedTransaction>>>,
-    /// Genesis topology
-    pub genesis_topology: Option<Topology>,
-}
-
-impl BlockHeader {
-    /// Checks if it's a header of a genesis block.
-    #[inline]
-    pub const fn is_genesis(&self) -> bool {
-        self.height == 1
-    }
-}
-=======
 mod chained {
     use super::*;
->>>>>>> 5310dd4c
-
-    /// When `PendingBlock` chained with a blockchain it becomes `ChainedBlock`
+
+    /// When [`PendingBlock`] chained with a blockchain it becomes [`ChainedBlock`]
     #[derive(Debug, Clone, Decode, Encode)]
     pub struct ChainedBlock {
         /// Block header
@@ -259,104 +195,13 @@
                 event_recommendations,
             }
         }
-<<<<<<< HEAD
-        let mut header = self.header;
-        header.transactions_hash = txs
-            .iter()
-            .map(VersionedValidTransaction::hash)
-            .collect::<MerkleTree<_>>()
-            .hash();
-        header.rejected_transactions_hash = rejected
-            .iter()
-            .map(VersionedRejectedTransaction::hash)
-            .collect::<MerkleTree<_>>()
-            .hash();
-        let event_recommendations = self.event_recommendations;
-        // TODO: Validate Event recommendations somehow?
-        ValidBlock {
-            header,
-            rejected_transactions: rejected,
-            transactions: txs,
-            event_recommendations,
-        }
-    }
-
-    /// Calculate the hash of the current block.
-    pub fn hash(&self) -> HashOf<Self> {
-        HashOf::new(&self.header).transmute()
-    }
-}
-/// After full validation [`ChainedBlock`] can transform into [`ValidBlock`].
-#[derive(Debug, Clone)]
-pub struct ValidBlock {
-    /// Block header
-    pub header: BlockHeader,
-    /// Array of rejected transactions.
-    pub rejected_transactions: Vec<VersionedRejectedTransaction>,
-    /// Array of all transactions in this block.
-    pub transactions: Vec<VersionedValidTransaction>,
-    /// Event recommendations.
-    pub event_recommendations: Vec<Event>,
-}
-
-impl ValidBlock {
-    /// Calculate hash of the current block.
-    #[inline]
-    pub fn hash(&self) -> HashOf<Self> {
-        HashOf::new(&self.header).transmute()
-    }
-
-    /// Sign this block and get [`SignedBlock`].
-    ///
-    /// # Errors
-    /// Fails if signature generation fails
-    pub fn sign(self, key_pair: KeyPair) -> Result<SignedBlock> {
-        let signature = SignatureOf::from_hash(key_pair, &self.hash().transmute())
-            .wrap_err(format!("Failed to sign block with hash {}", self.hash()))?;
-        let signatures = SignaturesOf::from(signature);
-        Ok(SignedBlock {
-            header: self.header,
-            rejected_transactions: self.rejected_transactions,
-            transactions: self.transactions,
-            event_recommendations: self.event_recommendations,
-            signatures,
-        })
-    }
-}
-
-/// After receiving first signature, `ValidBlock` can transform into `SignedBlock`.
-#[derive(Debug, Clone)]
-pub struct SignedBlock {
-    /// Block header
-    pub header: BlockHeader,
-    /// Array of all rejected transactions in this block.
-    pub rejected_transactions: Vec<VersionedRejectedTransaction>,
-    /// Array of all valid transactions in this block.
-    pub transactions: Vec<VersionedValidTransaction>,
-    /// Signatures of peers which approved this block.
-    pub signatures: SignaturesOf<Self>,
-    /// Event recommendations.
-    pub event_recommendations: Vec<Event>,
-=======
-    }
->>>>>>> 5310dd4c
+    }
 }
 
 mod valid {
     use super::*;
 
-<<<<<<< HEAD
-    /// Add additional signature for [`SignedBlock`]
-    ///
-    /// # Errors
-    /// Fails if given signature doesn't match block hash
-    pub fn add_signature(&mut self, signature: SignatureOf<Self>) -> Result<()> {
-        signature
-            .verify_hash(&self.hash())
-            .map(|_| {
-                self.signatures.insert(signature);
-=======
-    /// After full validation `ChainedBlock` can transform into `ValidBlock`.
+    /// After full validation [`ChainedBlock`] can transform into [`ValidBlock`].
     #[derive(Debug, Clone)]
     pub struct ValidBlock {
         /// Block header
@@ -377,7 +222,7 @@
             HashOf::new(&self.header).transmute()
         }
 
-        /// Sign this block and get `SignedBlock`.
+        /// Sign this block and get [`SignedBlock`].
         ///
         /// # Errors
         /// Fails if signature generation fails
@@ -391,7 +236,6 @@
                 transactions: self.transactions,
                 event_recommendations: self.event_recommendations,
                 signatures,
->>>>>>> 5310dd4c
             })
         }
     }
@@ -401,30 +245,7 @@
 mod signed {
     use super::*;
 
-<<<<<<< HEAD
-    /// Create dummy [`ValidBlock`]. Used in tests
-    ///
-    /// # Panics
-    /// If generating keys or block signing fails.
-    #[allow(clippy::restriction)]
-    #[cfg(test)]
-    pub fn new_dummy() -> Self {
-        ValidBlock {
-            header: BlockHeader {
-                timestamp: 0,
-                consensus_estimation: DEFAULT_CONSENSUS_ESTIMATION_MS,
-                height: 1,
-                view_change_index: 0,
-                previous_block_hash: None,
-                transactions_hash: None,
-                rejected_transactions_hash: None,
-                genesis_topology: None,
-            },
-            rejected_transactions: Vec::new(),
-            transactions: Vec::new(),
-            event_recommendations: Vec::new(),
-=======
-    /// After receiving first signature, `ValidBlock` can transform into `SignedBlock`.
+    /// After receiving first signature, [`ValidBlock`] can transform into `SignedBlock`.
     #[derive(Debug, Clone)]
     pub struct SignedBlock {
         /// Block header
@@ -446,9 +267,8 @@
             HashOf::new(&self.header).transmute()
         }
 
-        /// Return signatures that are verified with the `hash` of this block, removing all other
-        /// signatures.
-
+        /// Return signatures that are verified with the `hash` of this block,
+        /// removing all other signatures.
         #[inline]
         pub fn retain_verified_signatures(&mut self) -> impl Iterator<Item = &SignatureOf<Self>> {
             self.signatures.retain_verified_by_hash(self.hash())
@@ -474,7 +294,6 @@
                 transactions,
                 signatures: signatures.transmute(),
             }
->>>>>>> 5310dd4c
         }
 
         /// Verify signatures and commit block to the store.
@@ -508,26 +327,10 @@
                 ));
             }
 
-<<<<<<< HEAD
-impl VersionedCandidateBlock {
-    #[allow(missing_docs)]
-    #[inline]
-    pub const fn as_v1(&self) -> &CandidateBlock {
-        match self {
-            Self::V1(v1) => v1,
-=======
             Ok(self.commit_unchecked())
->>>>>>> 5310dd4c
-        }
-
-<<<<<<< HEAD
-    #[allow(missing_docs)]
-    #[inline]
-    pub fn as_mut_v1(&mut self) -> &mut CandidateBlock {
-        match self {
-            Self::V1(v1) => v1,
-=======
-        /// Add additional signatures for `SignedBlock`.
+        }
+
+        /// Add additional signatures for [`SignedBlock`].
         ///
         /// # Errors
         /// Fails if signature generation fails
@@ -538,17 +341,9 @@
                     self.signatures.insert(signature);
                     self
                 })
->>>>>>> 5310dd4c
-        }
-
-<<<<<<< HEAD
-    #[allow(missing_docs)]
-    #[inline]
-    pub fn into_v1(self) -> CandidateBlock {
-        match self {
-            Self::V1(v1) => v1,
-=======
-        /// Add additional signature for `SignedBlock`
+        }
+
+        /// Add additional signature for [`SignedBlock`]
         ///
         /// # Errors
         /// Fails if given signature doesn't match block hash
@@ -564,7 +359,7 @@
                 ))
         }
 
-        /// Create dummy `ValidBlock`. Used in tests
+        /// Create dummy [`ValidBlock`]. Used in tests
         ///
         /// # Panics
         /// If generating keys or block signing fails.
@@ -588,7 +383,6 @@
             }
             .sign(KeyPair::generate().unwrap())
             .unwrap()
->>>>>>> 5310dd4c
         }
     }
 
@@ -627,14 +421,6 @@
 mod candidate {
     use super::*;
 
-<<<<<<< HEAD
-impl VersionedCommittedBlock {
-    #[allow(missing_docs)]
-    #[inline]
-    pub const fn as_v1(&self) -> &CommittedBlock {
-        match self {
-            Self::V1(v1) => v1,
-=======
     declare_versioned_with_scale!(VersionedCandidateBlock 1..2, Debug, Clone, iroha_macro::FromVariant);
 
     /// Revalidate the block that was sent through the network by transforming it back into [`ValidBlock`]
@@ -654,166 +440,43 @@
     }
 
     impl VersionedCandidateBlock {
-        /// Convert from `&VersionedCandidateBlock` to V1 reference
+        #[allow(missing_docs)]
         #[inline]
         pub const fn as_v1(&self) -> &CandidateBlock {
             match self {
                 Self::V1(v1) => v1,
             }
->>>>>>> 5310dd4c
-        }
-
-<<<<<<< HEAD
-    #[allow(missing_docs)]
-    #[inline]
-    pub fn as_mut_v1(&mut self) -> &mut CommittedBlock {
-        match self {
-            Self::V1(v1) => v1,
-=======
-        /// Convert from `&mut VersionedCandidateBlock` to V1 mutable reference
+        }
+
+        #[allow(missing_docs)]
         #[inline]
         pub fn as_mut_v1(&mut self) -> &mut CandidateBlock {
             match self {
                 Self::V1(v1) => v1,
             }
->>>>>>> 5310dd4c
-        }
-
-<<<<<<< HEAD
-    #[allow(missing_docs)]
-    #[inline]
-    pub fn into_v1(self) -> CommittedBlock {
-        match self {
-            Self::V1(v1) => v1,
-=======
-        /// Perform the conversion from `VersionedCandidateBlock` to V1
+        }
+
+        #[allow(missing_docs)]
         #[inline]
         pub fn into_v1(self) -> CandidateBlock {
             match self {
                 Self::V1(v1) => v1,
             }
->>>>>>> 5310dd4c
-        }
-
-<<<<<<< HEAD
-    /// Calculate the hash of the current block.
-    /// [`VersionedCommittedBlock`] should have the same hash as [`CommittedBlock`].
-    #[inline]
-    pub fn hash(&self) -> HashOf<Self> {
-        self.as_v1().hash().transmute()
-    }
-
-    /// Returns the header of a valid block
-    #[inline]
-    pub const fn header(&self) -> &BlockHeader {
-        &self.as_v1().header
-    }
-
-    /// Return signatures that are verified with the `hash` of this block
-    #[inline]
-    pub fn signatures(&self) -> impl IntoIterator<Item = &SignatureOf<Self>> {
-        self.as_v1()
-            .signatures
-            .iter()
-            .map(SignatureOf::transmute_ref)
-    }
-
-    /// Convert block to [`iroha_data_model`] representation for use in e.g. queries.
-    pub fn into_value(self) -> BlockValue {
-        let current_block_hash = self.hash();
-
-        let CommittedBlock {
-            header,
-            rejected_transactions,
-            transactions,
-            event_recommendations,
-            ..
-        } = self.into_v1();
-        let BlockHeader {
-            timestamp,
-            height,
-            previous_block_hash,
-            transactions_hash,
-            rejected_transactions_hash,
-            ..
-        } = header;
-
-        let header_value = BlockHeaderValue {
-            timestamp,
-            height,
-            previous_block_hash: previous_block_hash.as_deref().copied(),
-            transactions_hash,
-            rejected_transactions_hash,
-            invalidated_blocks_hashes: Vec::new(),
-            current_block_hash: Hash::from(current_block_hash),
-        };
-
-        BlockValue {
-            header: header_value,
-            transactions,
-            rejected_transactions,
-            event_recommendations,
-=======
+        }
+
         /// Return the header of a valid block
         #[inline]
         pub const fn header(&self) -> &BlockHeader {
             &self.as_v1().header
->>>>>>> 5310dd4c
-        }
-
-<<<<<<< HEAD
-/// Represents a block accepted by consensus
-#[version_with_scale(n = 1, versioned = "VersionedCommittedBlock")]
-#[derive(Debug, Clone, Decode, Encode, IntoSchema, Serialize)]
-pub struct CommittedBlock {
-    /// Block header
-    pub header: BlockHeader,
-    /// Array of rejected transactions.
-    pub rejected_transactions: Vec<VersionedRejectedTransaction>,
-    /// array of transactions, which successfully passed validation and consensus step.
-    pub transactions: Vec<VersionedValidTransaction>,
-    /// Event recommendations.
-    pub event_recommendations: Vec<Event>,
-    /// Signatures of peers which approved this block
-    pub signatures: SignaturesOf<Self>,
-}
-
-impl CommittedBlock {
-    /// Calculate the hash of the current block.
-    /// [`CommittedBlock`] should have the same hash as [`ValidBlock`].
-    #[inline]
-    pub fn hash(&self) -> HashOf<Self> {
-        HashOf::new(&self.header).transmute()
-    }
-}
-
-impl From<CommittedBlock> for CandidateCommittedBlock {
-    fn from(
-        CommittedBlock {
-            header,
-            rejected_transactions,
-            transactions,
-            signatures,
-            event_recommendations,
-        }: CommittedBlock,
-    ) -> Self {
-        Self {
-            header,
-            rejected_transactions,
-            transactions,
-            event_recommendations,
-            signatures: signatures.transmute(),
-=======
+        }
+
         /// Calculate the hash of the current block.
-
         #[inline]
         pub fn hash(&self) -> HashOf<Self> {
             self.as_v1().hash().transmute()
->>>>>>> 5310dd4c
         }
 
         /// Return signatures that are verified with the `hash` of this block, removing all other signatures.
-
         #[inline]
         pub fn retain_verified_signatures(&mut self) -> impl Iterator<Item = &SignatureOf<Self>> {
             self.as_mut_v1()
@@ -839,39 +502,6 @@
                 latest_block,
                 block_height,
             )
-<<<<<<< HEAD
-            .into(),
-        );
-
-        tx.chain(rejected_tx).chain(current_block).collect()
-    }
-}
-
-declare_versioned_with_scale!(VersionedCandidateCommittedBlock 1..2, Debug, Clone, iroha_macro::FromVariant, IntoSchema, Serialize);
-
-impl VersionedCandidateCommittedBlock {
-    #[allow(missing_docs)]
-    #[inline]
-    pub const fn as_v1(&self) -> &CandidateCommittedBlock {
-        match self {
-            Self::V1(v1) => v1,
-        }
-    }
-
-    #[allow(missing_docs)]
-    #[inline]
-    pub fn as_mut_v1(&mut self) -> &mut CandidateCommittedBlock {
-        match self {
-            Self::V1(v1) => v1,
-        }
-    }
-
-    #[allow(missing_docs)]
-    #[inline]
-    pub fn into_v1(self) -> CandidateCommittedBlock {
-        match self {
-            Self::V1(v1) => v1,
-=======
         }
     }
 
@@ -881,19 +511,9 @@
         #[inline]
         pub fn hash(&self) -> HashOf<Self> {
             HashOf::new(&self.header).transmute()
->>>>>>> 5310dd4c
-        }
-
-<<<<<<< HEAD
-    /// Calculate the hash of the current block.
-    /// [`VersionedCandidateCommittedBlock`] should have the same hash as [`VersionedCommittedBlock`].
-    #[inline]
-    pub fn hash(&self) -> HashOf<Self> {
-        self.as_v1().hash().transmute()
-    }
-=======
+        }
+
         /// Return signatures that are verified with the `hash` of this block, removing all other signatures.
->>>>>>> 5310dd4c
 
         #[inline]
         pub fn retain_verified_signatures(&mut self) -> impl Iterator<Item = &SignatureOf<Self>> {
@@ -927,32 +547,6 @@
                 bail!("Block is empty");
             }
 
-<<<<<<< HEAD
-/// Block state used to transfer accepted by consensus block through network to the other peers.
-/// This block state is not entirely trusted and require hash revalidation to obtain [`CommittedBlock`].
-#[version_with_scale(n = 1, versioned = "VersionedCandidateCommittedBlock")]
-#[derive(Debug, Clone, Decode, Encode, IntoSchema, Serialize)]
-pub struct CandidateCommittedBlock {
-    /// Block header
-    pub header: BlockHeader,
-    /// Array of rejected transactions.
-    pub rejected_transactions: Vec<VersionedRejectedTransaction>,
-    /// Array of transactions, which successfully passed validation and consensus step.
-    pub transactions: Vec<VersionedValidTransaction>,
-    /// Event recommendations.
-    pub event_recommendations: Vec<Event>,
-    /// Signatures of peers which approved this block
-    pub signatures: SignaturesOf<Self>,
-}
-
-impl CandidateCommittedBlock {
-    /// Calculate the hash of the current block.
-    /// [`CommittedBlock`] should have the same hash as [`ValidBlock`].
-    #[inline]
-    pub fn hash(&self) -> HashOf<Self> {
-        HashOf::new(&self.header).transmute()
-    }
-=======
             if self.has_committed_transactions(wsv) {
                 bail!("Block has committed transactions");
             }
@@ -964,7 +558,6 @@
                     &self.header.previous_block_hash
                 );
             }
->>>>>>> 5310dd4c
 
             if block_height + 1 != self.header.height {
                 bail!(
@@ -1116,15 +709,10 @@
 mod candidate_committed {
     use super::*;
 
-<<<<<<< HEAD
-    impl VersionedBlockMessage {
-        #[allow(missing_docs)]
-        pub const fn as_v1(&self) -> &BlockMessage {
-=======
     declare_versioned_with_scale!(VersionedCandidateCommittedBlock 1..2, Debug, Clone, iroha_macro::FromVariant);
 
     /// Block state used to transfer accepted by consensus block through network to the other peers.
-    /// This block state is not entirely trusted and require hash revalidation to obtain `CommittedBlock`.
+    /// This block state is not entirely trusted and require hash revalidation to obtain [`CommittedBlock`].
     #[version_with_scale(n = 1, versioned = "VersionedCandidateCommittedBlock")]
     #[derive(Debug, Clone, Decode, Encode)]
     pub struct CandidateCommittedBlock {
@@ -1141,43 +729,32 @@
     }
 
     impl VersionedCandidateCommittedBlock {
-        /// Convert from `&VersionedCandidateCommittedBlock` to V1 reference
+        #[allow(missing_docs)]
         #[inline]
         pub const fn as_v1(&self) -> &CandidateCommittedBlock {
->>>>>>> 5310dd4c
             match self {
                 Self::V1(v1) => v1,
             }
         }
 
-<<<<<<< HEAD
         #[allow(missing_docs)]
-        pub fn as_mut_v1(&mut self) -> &mut BlockMessage {
-=======
-        /// Convert from `&mut VersionedCandidateCommittedBlock` to V1 mutable reference
         #[inline]
         pub fn as_mut_v1(&mut self) -> &mut CandidateCommittedBlock {
->>>>>>> 5310dd4c
             match self {
                 Self::V1(v1) => v1,
             }
         }
 
-<<<<<<< HEAD
         #[allow(missing_docs)]
-        pub fn into_v1(self) -> BlockMessage {
-=======
-        /// Performs the conversion from `VersionedCandidateCommittedBlock` to V1
         #[inline]
         pub fn into_v1(self) -> CandidateCommittedBlock {
->>>>>>> 5310dd4c
             match self {
                 Self::V1(v1) => v1,
             }
         }
 
         /// Calculate the hash of the current block.
-        /// `VersionedCandidateCommittedBlock` should have the same hash as `VersionedCommittedBlock`.
+        /// [`VersionedCandidateCommittedBlock`] should have the same hash as [`VersionedCommittedBlock`].
 
         #[inline]
         pub fn hash(&self) -> HashOf<Self> {
@@ -1219,20 +796,12 @@
 
     impl CandidateCommittedBlock {
         /// Calculate the hash of the current block.
-        /// `CommitedBlock` should have the same hash as `ValidBlock`.
-
+        /// [`CommittedBlock`] should have the same hash as [`ValidBlock`].
         #[inline]
         pub fn hash(&self) -> HashOf<Self> {
             HashOf::new(&self.header).transmute()
         }
 
-<<<<<<< HEAD
-    impl VersionedBlockSubscriptionRequest {
-        #[allow(missing_docs)]
-        pub const fn as_v1(&self) -> &BlockSubscriptionRequest {
-            match self {
-                Self::V1(v1) => v1,
-=======
         /// Return signatures that are verified with the `hash` of this block, removing all other signatures.
 
         #[inline]
@@ -1268,18 +837,11 @@
                     self,
                     eyre!("The block doesn't have enough valid signatures to be committed."),
                 ));
->>>>>>> 5310dd4c
             }
 
             self.revalidate_hashes()
         }
 
-<<<<<<< HEAD
-        #[allow(missing_docs)]
-        pub fn as_mut_v1(&mut self) -> &mut BlockSubscriptionRequest {
-            match self {
-                Self::V1(v1) => v1,
-=======
         /// Revalidate transaction hashes and produce [`CommittedBlock`]
         ///
         /// When calling this function, the user is responsible for the validity of the block signatures.
@@ -1308,7 +870,6 @@
                 .ne(&self.header.rejected_transactions_hash)
             {
                 return Err((self, eyre!("The hash of a rejected transaction stored in the block header does not match the actual hash or this transaction.")));
->>>>>>> 5310dd4c
             }
 
             Ok(CommittedBlock {
@@ -1321,12 +882,6 @@
         }
     }
 
-<<<<<<< HEAD
-        #[allow(missing_docs)]
-        pub fn into_v1(self) -> BlockSubscriptionRequest {
-            match self {
-                Self::V1(v1) => v1,
-=======
     impl From<CommittedBlock> for CandidateCommittedBlock {
         fn from(
             CommittedBlock {
@@ -1343,7 +898,6 @@
                 transactions,
                 event_recommendations,
                 signatures: signatures.transmute(),
->>>>>>> 5310dd4c
             }
         }
     }

--- conflicted
+++ resolved
@@ -830,11 +830,7 @@
         Client::new(&configuration).expect("Invalid client configuration")
     }
 
-<<<<<<< HEAD
-    fn for_each_event(self, event_filter: EventFilter, f: impl Fn(Result<Event>)) {
-=======
-    fn for_each_event(mut self, event_filter: FilterBox, f: impl Fn(Result<Event>)) {
->>>>>>> d00e0a91
+    fn for_each_event(self, event_filter: FilterBox, f: impl Fn(Result<Event>)) {
         for event_result in self
             .listen_for_events(event_filter)
             .expect("Failed to create event iterator.")

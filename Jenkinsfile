/**
 * Copyright Soramitsu Co., Ltd. All Rights Reserved.
 * SPDX-License-Identifier: Apache-2.0
 */

import org.jenkinsci.plugins.workflow.steps.FlowInterruptedException

def tasks = [:]

class Worker {
  String label
  int cpusAvailable
}

class Builder {
  // can't get to work without 'static'
  static class PostSteps {
    List success = []
    List failure = []
    List unstable = []
    List always = []
    List aborted = []
  }
  List buildSteps = []
  PostSteps postSteps
}

class Build {
  String name = ''
  Builder builder
  Worker worker
}

def build(Build build) {
  return {
    node(build.worker.label) {
      try {
        echo "Worker: ${env.NODE_NAME}"
        gitNotify ("Jenkins: " + build.name, "Started...", 'PENDING')
        build.builder.buildSteps.each {
          it()
        }
        if (currentBuild.currentResult == 'SUCCESS') {
          build.builder.postSteps.success.each {
            it()
          }
        } else if(currentBuild.currentResult == 'UNSTABLE') {
          build.builder.postSteps.unstable.each {
            it()
          }
        }
      } catch(FlowInterruptedException e) {
        print "Looks like we ABORTED"
        currentBuild.result = 'ABORTED'
        build.builder.postSteps.aborted.each {
          it()
        }
      } catch(Exception e) {
        print "Error was detected: " + e
        currentBuild.result = 'FAILURE'
        build.builder.postSteps.failure.each {
          it()
        }
      }
      // ALWAYS
      finally {
        if (currentBuild.currentResult == 'SUCCESS')
          gitNotify ("Jenkins: " + build.name, "Finish", 'SUCCESS')
        else
          gitNotify ("Jenkins: " + build.name, currentBuild.currentResult, 'FAILURE')

        build.builder.postSteps.always.each {
          it()
        }
      }
    }
  }
}

def registerBuildSteps(buildSteps, postSteps, String name, worker, tasks){
  builder = new Builder(buildSteps: buildSteps, postSteps: postSteps)

  build_instance = new Build(name: name, builder: builder, worker: worker)

  tasks[build_instance.name] = build(build_instance)
}

// sanitise the string it should contain only 'key1=value1;key2=value2;...'
def cmd_sanitize(String cmd){
  if (cmd.contains("//"))
    return false

  for (i in cmd.split(";")){
    if (i.split("=").size() != 2 )
       return false
    for (j in i.split("=")){
      if (j.trim().contains(" "))
      return false
    }
  }
  return true
}

def gitNotify (context, description, status, targetUrl='' ){
  if (build_scenario != 'Nightly build') {
    githubNotify context: context, credentialsId: 'SORABOT_TOKEN_AND_LOGIN', description: description, status: status, targetUrl: targetUrl
  }
}

stage('Prepare environment'){
timestamps(){


node ('master') {
  scmVars = checkout scm
  def textVariables = load '.jenkinsci/text-variables.groovy'
  properties([
      parameters([
          choice(choices: textVariables.param_chose_opt, description: textVariables.param_descriptions, name: 'build_scenario'),
          string(defaultValue: '', description: textVariables.cmd_description, name: 'custom_cmd', trim: true)
      ]),
      buildDiscarder(logRotator(artifactDaysToKeepStr: '', artifactNumToKeepStr: '', daysToKeepStr: '', numToKeepStr: '30'))
  ])
  environmentList = []
  environment = [:]
  environment = [
    "CCACHE_DEBUG_DIR": "/opt/.ccache",
    "CCACHE_RELEASE_DIR": "/opt/.ccache",
    "DOCKER_REGISTRY_BASENAME": "hyperledger/iroha",
    "IROHA_NETWORK": "iroha-${scmVars.CHANGE_ID}-${scmVars.GIT_COMMIT}-${env.BUILD_NUMBER}",
    "IROHA_POSTGRES_HOST": "pg-${scmVars.CHANGE_ID}-${scmVars.GIT_COMMIT}-${env.BUILD_NUMBER}",
    "IROHA_POSTGRES_USER": "pguser${scmVars.GIT_COMMIT}",
    "IROHA_POSTGRES_PASSWORD": "${scmVars.GIT_COMMIT}",
    "IROHA_POSTGRES_PORT": "5432",
    "GIT_RAW_BASE_URL": "https://raw.githubusercontent.com/hyperledger/iroha"
  ]

  // Define variable and params

  //All variable and Default values
  x64linux_compiler_list = ['gcc9']
  mac_compiler_list = []
  win_compiler_list = []
  s390xlinux_compiler_list = []

  testing = true
  testList = '(module)'
  fuzzing = true // testing = true
  benchmarking = true // testing = true

  sanitize = false
  cppcheck = false
  coredumps = true
  sonar = false
  codestyle = false
  coverage = false
  coverage_mac = false
  coverage_s390x = false
  doxygen = false

  build_type = 'Debug'
  build_shared_libs = false
  packageBuild = false
  pushDockerTag = 'not-supposed-to-be-pushed'
  packagePush = false
  specialBranch = false
  parallelism = 0
  useBTF = false
  use_libursa = false
  use_burrow = false
  forceDockerDevelopBuild = false

  if (scmVars.GIT_LOCAL_BRANCH in ["main"] || env.TAG_NAME )
    specialBranch =  true
  else
    specialBranch = false

  if (specialBranch){
    // if specialBranch == true the release build will run, so set packagePush
    packagePush = true
    doxygen = true
    // support Ursa and Burrow in release Docker image
    use_libursa = true
    use_burrow = true
  }

  if (scmVars.GIT_LOCAL_BRANCH == "main")
    pushDockerTag = 'main'
  else if (env.TAG_NAME)
    pushDockerTag = env.TAG_NAME
  else
    pushDockerTag = 'not-supposed-to-be-pushed'

  if (params.build_scenario == 'Default')
    if ( scmVars.GIT_BRANCH.startsWith('PR-'))
      if (BUILD_NUMBER == '1')
        build_scenario='On open PR'
      else
        build_scenario='Commit in Open PR'
    else
      build_scenario='Branch commit'
  else
    build_scenario = params.build_scenario


  print("Selected Build Scenario '${build_scenario}'")
  switch(build_scenario) {
     case 'Branch commit':
        echo "All Default"
        break;
     case 'On open PR':
        // Just hint, not the main way to Notify about build status.
        gitNotify ("Jenkins: Merge to trunk", "Please, run: 'Before merge to trunk'", 'PENDING', env.JOB_URL + "/build")
        mac_compiler_list = ['appleclang']
        win_compiler_list = ['msvc']
        testList = '()'
        coverage = true
        cppcheck = true
        sonar = true
        codestyle = true
        break;
     case 'Commit in Open PR':
        gitNotify ("Jenkins: Merge to trunk", "Please, run: 'Before merge to trunk'", 'PENDING', env.JOB_URL + "/build")
        echo "All Default"
        break;
     case 'Before merge to trunk':
        gitNotify ("Jenkins: Merge to trunk", "Started...", 'PENDING')
        x64linux_compiler_list = ['gcc9', 'gcc10', 'clang10']
        s390xlinux_compiler_list = ['gcc9']
        mac_compiler_list = ['appleclang']
        win_compiler_list = ['msvc']
        testing = true
        testList = '()'
        coverage = true
        cppcheck = true
        sonar = true
        codestyle = true
        useBTF = true
        break;
     case 'Nightly build':
        x64linux_compiler_list = ['gcc9', 'gcc10', 'clang10']
        s390xlinux_compiler_list = ['gcc9']
        mac_compiler_list = ['appleclang']
        win_compiler_list = ['msvc']
        testing = true
        testList = '()'
        coverage = true
        cppcheck = true
        sonar = true
        codestyle = true
        useBTF = true
        sanitize = true
        specialBranch=false
        packagePush=false
        doxygen=false
        break;
     case 'Push demo':
        build_type='Release'
        testing=false
        environment["DOCKER_REGISTRY_BASENAME"] = 'soramitsu/iroha'
        pushDockerTag = scmVars.GIT_LOCAL_BRANCH.trim().replaceAll('/','-')
        packageBuild=true
        fuzzing=false
        benchmarking=false
        coredumps=false
        packagePush=true
        break;
     case 'Custom command':
        if (cmd_sanitize(params.custom_cmd)){
          evaluate (params.custom_cmd)
          // A very rare scenario when linux compiler is not selected but we still need coverage
          if (x64linux_compiler_list.isEmpty() && coverage ){
            coverage_mac = true
          } else if (mac_compiler_list.isEmpty() && coverage) {
            coverage_s390x = true
          }
        } else {
           println("Unable to parse '${params.custom_cmd}'")
           sh "exit 1"
        }
        break;
     default:
        println("The value build_scenario='${build_scenario}' is not implemented");
        sh "exit 1"
        break;
  }

  // convert dictionary to list
  environment.each { e ->
    environmentList.add("${e.key}=${e.value}")
  }

  echo """
       specialBranch=${specialBranch}, packageBuild=${packageBuild}, pushDockerTag=${pushDockerTag}, packagePush=${packagePush}
       testing=${testing}, testList=${testList}, parallelism=${parallelism}, useBTF=${useBTF}
       x64linux_compiler_list=${x64linux_compiler_list}, mac_compiler_list=${mac_compiler_list}, win_compiler_list = ${win_compiler_list}"
       s390xlinux_compiler_list=${s390xlinux_compiler_list},
       sanitize=${sanitize}, cppcheck=${cppcheck}, fuzzing=${fuzzing}, benchmarking=${benchmarking}, coredumps=${coredumps}, sonar=${sonar},
       codestyle=${codestyle},coverage=${coverage}, coverage_mac=${coverage_mac}, coverage_s390x=${coverage_s390x} doxygen=${doxygen}"
       forceDockerDevelopBuild=${forceDockerDevelopBuild}, env.TAG_NAME=${env.TAG_NAME}
    """
  print scmVars
  print environmentList


  // Load Scripts
  def x64LinuxBuildScript = load '.jenkinsci/builders/x64-linux-build-steps.groovy'
  def x64BuildScript = load '.jenkinsci/builders/x64-mac-build-steps.groovy'
  def x64WinBuildScript = load '.jenkinsci/builders/x64-win-build-steps.groovy'

  // Define Workers
  x64LinuxWorker = new Worker(label: 'docker-build-agent', cpusAvailable: 4)
  s390xLinuxWorker = new Worker(label: 'linuxone', cpusAvailable: 4)
  x64MacWorker = new Worker(label: 'mac', cpusAvailable: 4)
  x64WinWorker = new Worker(label: 'windows-iroha-agent', cpusAvailable: 8)


  // Define all possible steps
  def x64LinuxBuildSteps
  def x64LinuxPostSteps = new Builder.PostSteps()
  if(!x64linux_compiler_list.isEmpty()){
    x64LinuxAlwaysPostSteps = new Builder.PostSteps(
      always: [{x64LinuxBuildScript.alwaysPostSteps(scmVars, environmentList, coredumps)}])
    x64LinuxPostSteps = new Builder.PostSteps(
      always: [{x64LinuxBuildScript.alwaysPostSteps(scmVars, environmentList, coredumps)}],
      success: [{x64LinuxBuildScript.successPostSteps(scmVars, packagePush, pushDockerTag, environmentList)}])
    def first_compiler = x64linux_compiler_list[0]
    def default_compiler = 'gcc9'
    def release_build = specialBranch && build_type == 'Debug'
    def manifest_push = specialBranch && !env.TAG_NAME || forceDockerDevelopBuild
    def current_parallelism = parallelism == 0 ? x64LinuxWorker.cpusAvailable : parallelism

    // register first compiler with coverage, analysis, docs, and manifest push
    registerBuildSteps([{x64LinuxBuildScript.buildSteps(
                       current_parallelism, first_compiler, build_type, build_shared_libs, specialBranch, coverage,
                       testing, testList, cppcheck, sonar, codestyle, doxygen, packageBuild, sanitize, fuzzing, benchmarking, coredumps, useBTF, use_libursa, use_burrow,
                       forceDockerDevelopBuild, manifest_push, environmentList)}],
                       release_build ? x64LinuxAlwaysPostSteps : x64LinuxPostSteps, "x86_64 Linux ${build_type} ${first_compiler}", x64LinuxWorker, tasks)
    if (x64linux_compiler_list.size() > 1){
      x64linux_compiler_list[1..-1].each { compiler ->
        // register compiler without coverage, analysis, docs, and manifest push
        registerBuildSteps([{x64LinuxBuildScript.buildSteps(
                           current_parallelism, compiler, build_type, build_shared_libs, specialBranch, /*coverage*/false,
                           testing, testList, /*cppcheck*/false, /*sonar*/false, /*codestyle*/false, /*doxygen*/false, /*package_build*/false, sanitize, fuzzing,
                           benchmarking, coredumps, useBTF, use_libursa, use_burrow, /*force_docker_develop_build*/false, /*manifest_push*/false, environmentList)}],
                           x64LinuxAlwaysPostSteps, "x86_64 Linux ${build_type} ${compiler}", x64LinuxWorker, tasks)
      }
    }
<<<<<<< HEAD
    // If "main" branch also run Release build
=======
    // If "main" also run Release build
>>>>>>> db822f28
    if (release_build){
      registerBuildSteps([{x64LinuxBuildScript.buildSteps(
                         current_parallelism, first_compiler, 'Release', build_shared_libs, specialBranch, /*coverage*/false,
                         /*testing*/false, testList, /*cppcheck*/false, /*sonar*/false, /*codestyle*/false, /*doxygen*/false, /*package_build*/true, /*sanitize*/false,
                         /*fuzzing*/false, /*benchmarking*/false, /*coredumps*/false, /*use_btf*/false, use_libursa, use_burrow, /*force_docker_develop_build*/false,
                         /*manifest_push*/false, environmentList)}],
                         x64LinuxPostSteps, "x86_64 Linux Release ${first_compiler}", x64LinuxWorker, tasks)
      // will not be executed in usual case, because x64linux_compiler_list = ['gcc9'] for main branch or tags
      if (x64linux_compiler_list.size() > 1){
        x64linux_compiler_list[1..-1].each { compiler ->
          registerBuildSteps([{x64LinuxBuildScript.buildSteps(
                             current_parallelism, compiler, 'Release', build_shared_libs, specialBranch, /*coverage*/false,
                             /*testing*/false, testList, /*cppcheck*/false, /*sonar*/false, /*codestyle*/false, /*doxygen*/false, /*package_build*/false, /*sanitize*/false,
                             /*fuzzing*/false, /*benchmarking*/false, /*coredumps*/false, /*use_btf*/false, use_libursa, use_burrow, /*force_docker_develop_build*/false,
                             /*manifest_push*/false, environmentList)}],
                             x64LinuxAlwaysPostSteps, "x86_64 Linux Release ${compiler}", x64LinuxWorker, tasks)
        }
      }
    }
    if (build_scenario == 'Before merge to trunk') {
      // TODO 2019-08-14 lebdron: IR-600 Fix integration tests execution when built with shared libraries
      // toggle shared libraries
      registerBuildSteps([{x64LinuxBuildScript.buildSteps(
                         current_parallelism, default_compiler, build_type, !build_shared_libs, /*special_branch*/false, /*coverage*/false,
                         /*testing*/false, testList, /*cppcheck*/false, /*sonar*/false, /*codestyle*/false, /*doxygen*/false, /*package_build*/false, /*sanitize*/false,
                         fuzzing, benchmarking, /*coredumps*/false, useBTF, use_libursa, use_burrow, /*force_docker_develop_build*/false, /*manifest_push*/false, environmentList)}],
                         x64LinuxAlwaysPostSteps, "x86_64 Linux ${build_type} ${default_compiler} Shared Libraries", x64LinuxWorker, tasks)

      // toggle libursa
      registerBuildSteps([{x64LinuxBuildScript.buildSteps(
                         current_parallelism, default_compiler, build_type, build_shared_libs, /*special_branch*/false, /*coverage*/false,
                         testing, testList, /*cppcheck*/false, /*sonar*/false, /*codestyle*/false, /*doxygen*/false, /*package_build*/false, /*sanitize*/false, fuzzing,
                         benchmarking, coredumps, useBTF, !use_libursa, use_burrow, /*force_docker_develop_build*/false, /*manifest_push*/false, environmentList)}],
                         x64LinuxAlwaysPostSteps, "x86_64 Linux ${build_type} ${default_compiler} Ursa", x64LinuxWorker, tasks)

      // toggle burrow
      registerBuildSteps([{x64LinuxBuildScript.buildSteps(
                         current_parallelism, default_compiler, build_type, build_shared_libs, /*special_branch*/false, /*coverage*/false,
                         testing, testList, /*cppcheck*/false, /*sonar*/false, /*codestyle*/false, /*doxygen*/false, /*package_build*/false, /*sanitize*/false, fuzzing,
                         benchmarking, coredumps, useBTF, use_libursa, !use_burrow, /*force_docker_develop_build*/false, /*manifest_push*/false, environmentList)}],
                         x64LinuxAlwaysPostSteps, "x86_64 Linux ${build_type} ${default_compiler} Burrow", x64LinuxWorker, tasks)
    }
  }

  def s390xLinuxBuildSteps
  def s390xLinuxPostSteps = new Builder.PostSteps()
  if(!s390xlinux_compiler_list.isEmpty()){
    s390xLinuxAlwaysPostSteps = new Builder.PostSteps(
      always: [{x64LinuxBuildScript.alwaysPostSteps(scmVars, environmentList, coredumps)}])
    s390xLinuxPostSteps = new Builder.PostSteps(
      always: [{x64LinuxBuildScript.alwaysPostSteps(scmVars, environmentList, coredumps)}],
      success: [{x64LinuxBuildScript.successPostSteps(scmVars, packagePush, pushDockerTag, environmentList)}])
    def first_compiler = s390xlinux_compiler_list[0]
    def release_build = specialBranch && build_type == 'Debug'
    def manifest_push = false
    def current_parallelism = parallelism == 0 ? s390xLinuxWorker.cpusAvailable : parallelism

    // register first compiler with packageBuild, and manifest push
    registerBuildSteps([{x64LinuxBuildScript.buildSteps(
                       current_parallelism, first_compiler, build_type, build_shared_libs, specialBranch, coverage_s390x,
                       testing, testList, /*cppcheck*/false, /*sonar*/false, /*codestyle*/false, /*doxygen*/false, packageBuild, sanitize, fuzzing, benchmarking,
                       coredumps, useBTF, use_libursa, use_burrow, forceDockerDevelopBuild, manifest_push, environmentList)}],
                       release_build ? s390xLinuxAlwaysPostSteps : s390xLinuxPostSteps, "s390x Linux ${build_type} ${first_compiler}", s390xLinuxWorker, tasks)
    if (s390xlinux_compiler_list.size() > 1){
      s390xlinux_compiler_list[1..-1].each { compiler ->
        // register compiler without coverage, analysis, docs, and manifest push
        registerBuildSteps([{x64LinuxBuildScript.buildSteps(
                           current_parallelism, compiler, build_type, build_shared_libs, specialBranch, /*coverage_s390x*/false,
                           testing, testList, /*cppcheck*/false, /*sonar*/false, /*codestyle*/false, /*doxygen*/false, /*package_build*/false, sanitize, fuzzing,
                           benchmarking, coredumps, useBTF, use_libursa, use_burrow, /*force_docker_develop_build*/false, /*manifest_push*/false, environmentList)}],
                           s390xLinuxAlwaysPostSteps, "s390x Linux ${build_type} ${compiler}", s390xLinuxWorker, tasks)
      }
    }
    // If "main" also run Release build
    if (release_build){
      registerBuildSteps([{x64LinuxBuildScript.buildSteps(
                         current_parallelism, first_compiler, 'Release', build_shared_libs, specialBranch, /*coverage_s390x*/false,
                         /*testing*/false, testList, /*cppcheck*/false, /*sonar*/false, /*codestyle*/false, /*doxygen*/false, /*package_build*/true, /*sanitize*/false,
                         /*fuzzing*/false, /*benchmarking*/false, /*coredumps*/false, /*use_btf*/false, use_libursa, use_burrow, /*force_docker_develop_build*/false,
                         /*manifest_push*/false, environmentList)}],
                         x64LinuxPostSteps, "s390x Linux Release ${first_compiler}", s390xLinuxWorker, tasks)
    }
  }

  def x64MacBuildSteps
  def x64MacPostSteps = new Builder.PostSteps()
  if (!mac_compiler_list.isEmpty()) {
    x64MacAlwaysPostSteps = new Builder.PostSteps(
      always: [{x64BuildScript.alwaysPostSteps(environmentList)}])
    x64MacPostSteps = new Builder.PostSteps(
      always: [{x64BuildScript.alwaysPostSteps(environmentList)}],
      success: [{x64BuildScript.successPostSteps(scmVars, packagePush, environmentList)}])
    def release_build = specialBranch && build_type == 'Debug'
    def current_parallelism = parallelism == 0 ? x64MacWorker.cpusAvailable : parallelism

    registerBuildSteps([{x64BuildScript.buildSteps(current_parallelism,
                       mac_compiler_list, build_type, coverage_mac, testing, testList, packageBuild, fuzzing, benchmarking, useBTF, use_libursa, use_burrow, environmentList)}],
                       release_build ? x64MacAlwaysPostSteps : x64MacPostSteps, "Mac ${build_type}", x64MacWorker, tasks)

    //If "main" also run Release build
    if (release_build) {
      registerBuildSteps([{x64BuildScript.buildSteps(current_parallelism,
                         mac_compiler_list, 'Release', /*coverage_mac*/false, /*testing*/false, testList, /*packageBuild*/true, /*fuzzing*/false, /*benchmarking*/false, /*use_btf*/false,
                         use_libursa, use_burrow, environmentList)}],
                         x64MacPostSteps, "Mac Release ${build_type}", x64MacWorker, tasks)
    }
    if (build_scenario == 'Before merge to trunk') {
      // toggle libursa
      registerBuildSteps([{x64BuildScript.buildSteps(current_parallelism,
                       mac_compiler_list, build_type, /*coverage_mac*/false, testing, testList, packageBuild, fuzzing, benchmarking, useBTF, !use_libursa, use_burrow, environmentList)}],
                       x64MacAlwaysPostSteps, "Mac ${build_type} Ursa", x64MacWorker, tasks)

      // toggle burrow
      registerBuildSteps([{x64BuildScript.buildSteps(current_parallelism,
                       mac_compiler_list, build_type, /*coverage_mac*/false, testing, testList, packageBuild, fuzzing, benchmarking, useBTF, use_libursa, !use_burrow, environmentList)}],
                       x64MacAlwaysPostSteps, "Mac ${build_type} Burrow", x64MacWorker, tasks)
    }
  }

  def x64WinBuildSteps
  def x64WinBuildPostSteps = new Builder.PostSteps()
  def x64WinEnvironmentList = environmentList.clone()
  // Windows workers use localhost PostgreSQL deployment with default settings
  x64WinEnvironmentList.removeAll { it.contains("IROHA_POSTGRES") }
  print x64WinEnvironmentList
  if(!win_compiler_list.isEmpty()){
    x64WinBuildSteps = [{x64WinBuildScript.buildSteps(parallelism==0 ?x64WinWorker.cpusAvailable : parallelism,
      win_compiler_list, build_type, /*coverage*/false, testing, testList, packageBuild, benchmarking, useBTF, x64WinEnvironmentList)}]
    x64WinBuildPostSteps = new Builder.PostSteps(
      always: [{x64WinBuildScript.alwaysPostSteps(x64WinEnvironmentList)}],
      success: [{x64WinBuildScript.successPostSteps(scmVars, packagePush, x64WinEnvironmentList)}])
  }

  if(!win_compiler_list.isEmpty()){
    registerBuildSteps(x64WinBuildSteps, x64WinBuildPostSteps, "Windows ${build_type}", x64WinWorker, tasks)
  }

  cleanWs()
  parallel tasks

  if(codestyle){
    report_file = "${BUILD_URL}artifact/clang-format-report.txt"
    line = sh(script: "curl -s ${report_file} | wc -l", returnStdout: true).trim().toInteger()
    if ( line == 1 )
      gitNotify ("Jenkins: ClangFormat", "SUCCESS", 'SUCCESS', report_file )
    else
       gitNotify ("Jenkins: ClangFormat", "You need to format ~ ${line/2} lines", 'FAILURE', report_file )
  }
  if (build_scenario == 'Before merge to trunk')
    if (currentBuild.currentResult == 'SUCCESS')
      gitNotify ("Jenkins: Merge to trunk", "Finish", 'SUCCESS')
    else
      gitNotify ("Jenkins: Merge to trunk", currentBuild.currentResult, 'FAILURE')
}

}
}<|MERGE_RESOLUTION|>--- conflicted
+++ resolved
@@ -346,11 +346,7 @@
                            x64LinuxAlwaysPostSteps, "x86_64 Linux ${build_type} ${compiler}", x64LinuxWorker, tasks)
       }
     }
-<<<<<<< HEAD
-    // If "main" branch also run Release build
-=======
     // If "main" also run Release build
->>>>>>> db822f28
     if (release_build){
       registerBuildSteps([{x64LinuxBuildScript.buildSteps(
                          current_parallelism, first_compiler, 'Release', build_shared_libs, specialBranch, /*coverage*/false,

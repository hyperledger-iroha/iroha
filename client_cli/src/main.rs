--- conflicted
+++ resolved
@@ -69,11 +69,7 @@
             .or_else(|_| s.parse::<Ipv6Addr>().map(Value::Ipv6Addr))
             .or_else(|_| s.parse::<NumericValue>().map(Value::Numeric))
             .or_else(|_| s.parse::<PublicKey>().map(Value::PublicKey))
-<<<<<<< HEAD
-            .or_else(|_| serde_json::from_str::<Value>(s).map_err(|e| e.into()))
-=======
             .or_else(|_| serde_json::from_str::<Value>(s).map_err(std::convert::Into::into))
->>>>>>> 66072b4f
             .map(ValueArg)
     }
 }

--- conflicted
+++ resolved
@@ -213,13 +213,8 @@
         }
     }
 
-<<<<<<< HEAD
-    pub fn listen(filter: EventFilter, cfg: &Configuration) -> Result<()> {
+    pub fn listen(filter: FilterBox, cfg: &Configuration) -> Result<()> {
         let iroha_client = Client::new(cfg)?;
-=======
-    pub fn listen(filter: FilterBox, cfg: &Configuration) -> Result<()> {
-        let mut iroha_client = Client::new(cfg)?;
->>>>>>> d00e0a91
         println!("Listening to events with filter: {:?}", filter);
         for event in iroha_client
             .listen_for_events(filter)

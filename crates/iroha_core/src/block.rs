--- conflicted
+++ resolved
@@ -48,7 +48,7 @@
 //!
 //! Flow: Having [`SignedBlock`], [`ValidBlock::validate_unchecked`] (infallible),
 //! [`ValidBlock::commit_unchecked`] (infallible)
-use std::time::Duration;
+use std::{collections::BTreeSet, time::Duration};
 
 use iroha_crypto::{HashOf, KeyPair, MerkleTree};
 use iroha_data_model::{
@@ -84,8 +84,8 @@
         /// Actual value
         actual: usize,
     },
-    /// The transactions hash stored in the block header does not match the actual transaction hash
-    TransactionsHashMismatch,
+    /// The merkle root does not match the computed one.
+    MerkleRootMismatch,
     /// Cannot accept a transaction
     TransactionAccept(#[from] AcceptTransactionFail),
     /// Mismatch between the actual and expected topology. Expected: {expected:?}, actual: {actual:?}
@@ -283,12 +283,8 @@
     impl BlockBuilder<Chained> {
         /// Sign this block and get [`NewBlock`].
         pub fn sign(self, private_key: &PrivateKey) -> WithEvents<NewBlock> {
-<<<<<<< HEAD
             let signature =
-                BlockSignature(0, SignatureOf::from_hash(private_key, self.0.header.hash()));
-=======
-            let signature = BlockSignature::new(0, SignatureOf::new(private_key, &self.0.header));
->>>>>>> a944f458
+                BlockSignature::new(0, SignatureOf::from_hash(private_key, self.0.header.hash()));
 
             WithEvents::new(NewBlock {
                 signature,
@@ -339,15 +335,10 @@
 
         #[cfg(test)]
         pub(crate) fn update_header(self, header: BlockHeader, private_key: &PrivateKey) -> Self {
-<<<<<<< HEAD
-            let signature = BlockSignature(
+            let signature = BlockSignature::new(
                 0,
                 iroha_crypto::SignatureOf::from_hash(private_key, header.hash()),
             );
-=======
-            let signature =
-                BlockSignature::new(0, iroha_crypto::SignatureOf::new(private_key, &header));
->>>>>>> a944f458
 
             Self {
                 signature,
@@ -370,14 +361,7 @@
 }
 
 mod valid {
-<<<<<<< HEAD
     use std::time::SystemTime;
-=======
-    use std::{
-        collections::{BTreeMap, BTreeSet},
-        time::SystemTime,
-    };
->>>>>>> a944f458
 
     use commit::CommittedBlock;
     use iroha_data_model::{
@@ -415,16 +399,11 @@
             }
 
             signature
-<<<<<<< HEAD
-                .1
+                .signature
                 .verify_hash(
                     topology.leader().public_key(),
                     block.payload().header.hash(),
                 )
-=======
-                .signature
-                .verify(topology.leader().public_key(), &block.payload().header)
->>>>>>> a944f458
                 .map_err(|_err| LeaderMissing)?;
 
             Ok(())
@@ -451,13 +430,8 @@
                         topology.as_ref().get(signatory).ok_or(UnknownSignatory)?;
 
                     signature
-<<<<<<< HEAD
-                        .1
+                        .signature
                         .verify_hash(signatory.public_key(), block.payload().header.hash())
-=======
-                        .signature
-                        .verify(signatory.public_key(), &block.payload().header)
->>>>>>> a944f458
                         .map_err(|_err| UnknownSignature)?;
 
                     Ok(())
@@ -498,16 +472,11 @@
                 .ok_or(ProxyTailMissing)?;
 
             signature
-<<<<<<< HEAD
-                .1
+                .signature
                 .verify_hash(
                     topology.proxy_tail().public_key(),
                     block.payload().header.hash(),
                 )
-=======
-                .signature
-                .verify(topology.proxy_tail().public_key(), &block.payload().header)
->>>>>>> a944f458
                 .map_err(|_err| ProxyTailMissing)?;
 
             Ok(())
@@ -677,15 +646,15 @@
             }
 
             // TODO: can it be done in a single iteration over block transactions above?
-            let expected_txs_hash = block
-                .transactions()
-                .map(SignedTransaction::hash)
+            let expected_merkle_root = block
+                .external_transactions()
+                .map(SignedTransaction::hash_as_entrypoint)
                 .collect::<MerkleTree<_>>()
                 .root();
-            let actual_txs_hash = block.header().transactions_hash();
-
-            if expected_txs_hash != actual_txs_hash {
-                return Err(BlockValidationError::TransactionsHashMismatch);
+            let actual_merkle_root = block.header().merkle_root();
+
+            if expected_merkle_root != actual_merkle_root {
+                return Err(BlockValidationError::MerkleRootMismatch);
             }
 
             Ok(())
@@ -782,16 +751,11 @@
             }
 
             signature
-<<<<<<< HEAD
-                .1
+                .signature
                 .verify_hash(
                     signatory.public_key(),
                     self.as_ref().payload().header.hash(),
                 )
-=======
-                .signature
-                .verify(signatory.public_key(), &self.as_ref().payload().header)
->>>>>>> a944f458
                 .map_err(|_err| UnknownSignature)?;
 
             self.0.add_signature(signature).map_err(|_err| Other)
@@ -976,7 +940,7 @@
         block: &SignedBlock,
         genesis_account: &AccountId,
     ) -> Result<(), InvalidGenesisError> {
-        if block.errors().len() > 0 {
+        if block.results().any(|result| result.0.is_err()) {
             return Err(InvalidGenesisError::ContainsErrors);
         }
 
@@ -985,13 +949,8 @@
             return Err(InvalidGenesisError::InvalidSignature);
         };
         signature
-<<<<<<< HEAD
-            .1
+            .signature
             .verify_hash(&genesis_account.signatory, block.payload().header.hash())
-=======
-            .signature
-            .verify(&genesis_account.signatory, &block.payload().header)
->>>>>>> a944f458
             .map_err(|_| InvalidGenesisError::InvalidSignature)?;
 
         let transactions = block.payload().transactions.as_slice();

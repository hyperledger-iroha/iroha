//! Modeling block transitions.
//!
//! Operations on blocks:
//!
//! 1. Static analysis of the block. This is a _fallible_ operation
//! 2. Execution of transactions and time triggers. This is an _infallible_ operation. If there are errors during
//!    transaction execution, they are recorded in the block.
//! 3. Voting
//! 4. Pre-commit signatures check
//! 5. Apply & commit
//!
//! Operations 1 + 2 form a process we call _validation_.
//!
//! Block lifecycle stages:
//!
//! 1. Block is created by the node ([`NewBlock`]). Such blocks are assumed to be valid and do not
//!    require static validation to transform to [`ValidBlock`].
//! 2. Block is received/deserialized from disk (as [`SignedBlock`]). Such blocks require static
//!    validation before execution to transition to [`ValidBlock`].
//! 3. Block is valid ([`ValidBlock`]). It is always created in pair with [`crate::state::StateBlock`]
//!    containing the applied state changes from the block. Transaction errors are written to the
//!    block.
//! 4. Voting block ([`VotingBlock`]). Valid block might not have sufficient signatures to be committed.
//!    Voting block is a wrappper around [`ValidBlock`] and its [`crate::state::StateBlock`] intended to
//!    collect the signatures in order to transition to [`CommittedBlock`]
//! 5. Block is committed ([`CommittedBlock`]). Created from [`ValidBlock`], ensuring the
//!    signatures meet the conditions for commit (e.g. proxy tail has signed the block).
//!
//! ### Scenario: this node creates a block
//!
//! Flow: [`BlockBuilder::new`], [`BlockBuilder::chain`], [`BlockBuilder::sign`],
//! [`NewBlock::validate_and_record_transactions`] (infallible), [`VotingBlock::new`], [`ValidBlock::commit`]
//!
//! ### Scenario: receive a created block
//!
//! Flow: Having [`SignedBlock`], [`ValidBlock::validate_keep_voting_block`], [`VotingBlock::new`],
//! [`ValidBlock::commit`]
//!
//! ### Scenario: receive a block via block sync
//!
//! Flow: Having [`SignedBlock`], [`ValidBlock::commit_keep_voting_block`]
//!
//! ### Scenario: genesis (init or receive), replay kura blocks
//!
//! Flow: Having [`SignedBlock`], [`ValidBlock::validate`], [`ValidBlock::commit`]
//!
//! ### Scenario: plain block execution
//!
//! Flow: Having [`SignedBlock`], [`ValidBlock::validate_unchecked`] (infallible),
//! [`ValidBlock::commit_unchecked`] (infallible)
use std::time::Duration;

use iroha_crypto::{HashOf, KeyPair, MerkleTree};
use iroha_data_model::{
    block::*, events::prelude::*, peer::PeerId, transaction::SignedTransaction,
};
use thiserror::Error;

pub(crate) use self::event::WithEvents;
pub use self::{chained::Chained, commit::CommittedBlock, new::NewBlock, valid::ValidBlock};
use crate::{
    prelude::*,
    state::State,
    sumeragi::{network_topology::Topology, VotingBlock},
    tx::AcceptTransactionFail,
};

/// Errors occurred on block validation
#[derive(Debug, displaydoc::Display, PartialEq, Eq, Error)]
pub enum BlockValidationError {
    /// Block has committed transactions
    HasCommittedTransactions,
    /// Mismatch between the actual and expected hashes of the previous block. Expected: {expected:?}, actual: {actual:?}
    PrevBlockHashMismatch {
        /// Expected value
        expected: Option<HashOf<BlockHeader>>,
        /// Actual value
        actual: Option<HashOf<BlockHeader>>,
    },
    /// Mismatch between the actual and expected height of the previous block. Expected: {expected}, actual: {actual}
    PrevBlockHeightMismatch {
        /// Expected value
        expected: usize,
        /// Actual value
        actual: usize,
    },
    /// The transaction hash stored in the block header does not match the actual transaction hash
    TransactionHashMismatch,
    /// Cannot accept a transaction
    TransactionAccept(#[from] AcceptTransactionFail),
    /// Mismatch between the actual and expected topology. Expected: {expected:?}, actual: {actual:?}
    TopologyMismatch {
        /// Expected value
        expected: Vec<PeerId>,
        /// Actual value
        actual: Vec<PeerId>,
    },
    /// Error during block signatures check
    SignatureVerification(#[from] SignatureVerificationError),
    /// Received view change index is too large
    ViewChangeIndexTooLarge,
    /// Invalid genesis block: {0}
    InvalidGenesis(#[from] InvalidGenesisError),
    /// Block's creation time is earlier than that of the previous block
    BlockInThePast,
    /// Block's creation time is later than the current node local time
    BlockInTheFuture,
}

/// Error during signature verification
#[derive(Debug, displaydoc::Display, Clone, Copy, PartialEq, Eq, Error)]
pub enum SignatureVerificationError {
    /// The block doesn't have enough valid signatures to be committed (`votes_count` out of `min_votes_for_commit`)
    NotEnoughSignatures {
        /// Current number of signatures
        votes_count: usize,
        /// Minimal required number of signatures
        min_votes_for_commit: usize,
    },
    /// Block signatory doesn't correspond to any in topology
    UnknownSignatory,
    /// Block signature doesn't correspond to block payload
    UnknownSignature,
    /// The block doesn't have proxy tail signature
    ProxyTailMissing,
    /// The block doesn't have leader signature
    LeaderMissing,
    /// Miscellaneous
    Other,
}

/// Errors occurred on genesis block validation
#[derive(Debug, Copy, Clone, displaydoc::Display, PartialEq, Eq, Error)]
pub enum InvalidGenesisError {
    /// Genesis block must be signed with genesis private key and not signed by any peer
    InvalidSignature,
    /// Genesis transaction must be authorized by genesis account
    UnexpectedAuthority,
}

/// Builder for blocks
#[derive(Debug, Clone)]
pub struct BlockBuilder<B>(B);

mod pending {
    use iroha_primitives::time::TimeSource;
    use nonzero_ext::nonzero;

    use super::*;

    /// First stage in the life-cycle of a [`Block`].
    /// In the beginning the block is assumed to be verified and to contain only accepted transactions.
    /// Additionally the block must retain events emitted during the execution of on-chain logic during
    /// the previous round, which might then be processed by the trigger system.
    #[derive(Debug, Clone)]
    pub struct Pending {
        /// Collection of transactions which have been accepted.
        transactions: Vec<AcceptedTransaction>,
        time_source: TimeSource,
    }

    impl BlockBuilder<Pending> {
        const TIME_PADDING: Duration = Duration::from_millis(1);

        /// Create [`Self`]
        #[inline]
        pub fn new(transactions: Vec<AcceptedTransaction>) -> Self {
            Self::new_with_time_source(transactions, TimeSource::new_system())
        }

        /// Create with provided [`TimeSource`] to use for block creation time.
        pub fn new_with_time_source(
            transactions: Vec<AcceptedTransaction>,
            time_source: TimeSource,
        ) -> Self {
            // Note that empty block is allowed

            Self(Pending {
                transactions,
                time_source,
            })
        }

        fn make_header(
            &self,
            prev_block: Option<&SignedBlock>,
            view_change_index: usize,
        ) -> BlockHeader {
            let prev_block_time =
                prev_block.map_or(Duration::ZERO, |block| block.header().creation_time());

            let latest_txn_time = self
                .0
                .transactions
                .iter()
                .map(AsRef::as_ref)
                .map(SignedTransaction::creation_time)
                .max()
                // Empty block is allowed
                .unwrap_or(Duration::ZERO);

            let now = self.0.time_source.get_unix_time();

            // NOTE: Lower time bound must always be upheld for a valid block
            // If the clock has drifted too far this block will be rejected
            let creation_time = [
                now,
                latest_txn_time + Self::TIME_PADDING,
                prev_block_time + Self::TIME_PADDING,
            ]
            .into_iter()
            .max()
            .unwrap();

            BlockHeader {
                height: prev_block.map(|block| block.header().height).map_or_else(
                    || nonzero!(1_u64),
                    |height| {
                        height
                            .checked_add(1)
                            .expect("INTERNAL BUG: Blockchain height exceeds usize::MAX")
                    },
                ),
                prev_block_hash: prev_block.map(SignedBlock::hash),
                merkle_root: self
                    .0
                    .transactions
                    .iter()
                    .map(AsRef::as_ref)
                    .map(SignedTransaction::hash_as_entrypoint)
                    .collect::<MerkleTree<_>>()
                    .root(),
                result_merkle_root: None,
                creation_time_ms: creation_time
                    .as_millis()
                    .try_into()
                    .expect("Time should fit into u64"),
                view_change_index: view_change_index
                    .try_into()
                    .expect("View change index should fit into u32"),
            }
        }

        /// Chain the block with existing blockchain.
        ///
        /// Upon executing this method current timestamp is stored in the block header.
        pub fn chain(
            self,
            view_change_index: usize,
            latest_block: Option<&SignedBlock>,
        ) -> BlockBuilder<Chained> {
            BlockBuilder(Chained {
                header: self.make_header(latest_block, view_change_index),
                transactions: self.0.transactions,
            })
        }
    }
}

mod chained {
    use iroha_crypto::SignatureOf;
    use new::NewBlock;

    use super::*;

    /// When a `Pending` block is chained with the blockchain it becomes [`Chained`] block.
    #[derive(Debug, Clone)]
    pub struct Chained {
        pub(super) header: BlockHeader,
        pub(super) transactions: Vec<AcceptedTransaction>,
    }

    impl BlockBuilder<Chained> {
        /// Sign this block and get [`NewBlock`].
        pub fn sign(self, private_key: &PrivateKey) -> WithEvents<NewBlock> {
            let signature =
                BlockSignature(0, SignatureOf::from_hash(private_key, self.0.header.hash()));

            WithEvents::new(NewBlock {
                signature,
                header: self.0.header,
                transactions: self.0.transactions,
            })
        }
    }
}

mod new {
    use super::*;
    use crate::state::StateBlock;

    /// First stage in the life-cycle of a block.
    ///
    /// Transactions in this block are not categorized.
    #[derive(Debug, Clone)]
    pub struct NewBlock {
        pub(super) signature: BlockSignature,
        pub(super) header: BlockHeader,
        pub(super) transactions: Vec<AcceptedTransaction>,
    }

    impl NewBlock {
<<<<<<< HEAD
        /// Validate each transaction in the block, apply resulting state changes,
        /// and record results back into the block.
        // TODO: remove logic duplicated from `ValidBlock::validate_and_record_transactions`.
=======
        /// Transition to [`ValidBlock`]. Skips static checks and only applies state changes.
>>>>>>> d1d93a3d
        pub fn validate_and_record_transactions(
            self,
            state_block: &mut StateBlock<'_>,
        ) -> WithEvents<ValidBlock> {
<<<<<<< HEAD
            let mut wasm_cache = WasmCache::new();
            let (mut hashes, mut results) = self
                .transactions
                .iter()
                // FIXME: Redundant clone
                .cloned()
                .fold((Vec::new(), Vec::new()), |mut acc, accepted_tx| {
                    let (hash, result) =
                        state_block.validate_transaction(accepted_tx, &mut wasm_cache);

                    match &result {
                        Err(reason) => {
                            iroha_logger::debug!(
                                tx=%hash,
                                block=%self.header.hash(),
                                reason=?reason,
                                "Transaction rejected"
                            );
                        }
                        Ok(trigger_sequence) => {
                            iroha_logger::debug!(
                                tx=%hash,
                                block=%self.header.hash(),
                                trigger_sequence=?trigger_sequence,
                                "Transaction approved"
                            );
                        }
                    }

                    acc.0.push(hash);
                    acc.1.push(result);
                    acc
                });

            let mut block: SignedBlock = self.into();

            let (time_trgs, mut time_trg_hashes, mut time_trg_results) =
                state_block.execute_time_triggers(&block);
            hashes.append(&mut time_trg_hashes);
            results.append(&mut time_trg_results);

            block.set_transaction_results(time_trgs, hashes, results);

            WithEvents::new(ValidBlock(block))
=======
            ValidBlock::validate_unchecked(self.into(), state_block)
>>>>>>> d1d93a3d
        }

        /// Block signature
        pub fn signature(&self) -> &BlockSignature {
            &self.signature
        }

        /// Block header
        pub fn header(&self) -> BlockHeader {
            self.header
        }

        /// Block transactions
        pub fn transactions(&self) -> &[AcceptedTransaction] {
            &self.transactions
        }

        #[cfg(test)]
        pub(crate) fn update_header(self, header: BlockHeader, private_key: &PrivateKey) -> Self {
            let signature = BlockSignature(
                0,
                iroha_crypto::SignatureOf::from_hash(private_key, header.hash()),
            );

            Self {
                signature,
                header,
                transactions: self.transactions,
            }
        }
    }

    impl From<NewBlock> for SignedBlock {
        fn from(block: NewBlock) -> Self {
            SignedBlock::presigned(
                block.signature,
                block.header,
                // FIXME: transmute somehow
                block.transactions.into_iter().map(Into::into).collect(),
            )
        }
    }
}

mod valid {
    use std::{collections::BTreeMap, time::SystemTime};

    use commit::CommittedBlock;
    use iroha_data_model::{account::AccountId, events::pipeline::PipelineEventBox, ChainId};

    use super::*;
    use crate::{
        smartcontracts::wasm::cache::WasmCache,
        state::{
            storage_transactions::TransactionsReadOnly, StateBlock, StateReadOnlyWithTransactions,
        },
        sumeragi::network_topology::Role,
    };

    /// Block that was validated and accepted
    #[derive(Debug, Clone)]
    #[repr(transparent)]
    pub struct ValidBlock(pub(super) SignedBlock);

    type Error = (Box<SignedBlock>, BlockValidationError);

    impl ValidBlock {
        fn verify_leader_signature(
            block: &SignedBlock,
            topology: &Topology,
        ) -> Result<(), SignatureVerificationError> {
            use SignatureVerificationError::LeaderMissing;
            let leader_idx = topology.leader_index();

            let signature = block.signatures().next().ok_or(LeaderMissing)?;
            if leader_idx != usize::try_from(signature.0).map_err(|_err| LeaderMissing)? {
                return Err(LeaderMissing);
            }

            signature
                .1
                .verify_hash(
                    topology.leader().public_key(),
                    block.payload().header.hash(),
                )
                .map_err(|_err| LeaderMissing)?;

            Ok(())
        }

        fn verify_validator_signatures(
            block: &SignedBlock,
            topology: &Topology,
        ) -> Result<(), SignatureVerificationError> {
            let valid_roles: &[Role] = if topology.view_change_index() >= 1 {
                &[Role::ValidatingPeer, Role::ObservingPeer]
            } else {
                &[Role::ValidatingPeer]
            };

            topology
                .filter_signatures_by_roles(valid_roles, block.signatures())
                .try_for_each(|signature| {
                    use SignatureVerificationError::{UnknownSignatory, UnknownSignature};

                    let signatory =
                        usize::try_from(signature.0).map_err(|_err| UnknownSignatory)?;
                    let signatory: &PeerId =
                        topology.as_ref().get(signatory).ok_or(UnknownSignatory)?;

                    signature
                        .1
                        .verify_hash(signatory.public_key(), block.payload().header.hash())
                        .map_err(|_err| UnknownSignature)?;

                    Ok(())
                })?;

            Ok(())
        }

        fn verify_no_undefined_signatures(
            block: &SignedBlock,
            topology: &Topology,
        ) -> Result<(), SignatureVerificationError> {
            if topology
                .filter_signatures_by_roles(&[Role::Undefined], block.signatures())
                .next()
                .is_some()
            {
                return Err(SignatureVerificationError::UnknownSignatory);
            }

            Ok(())
        }

        fn verify_proxy_tail_signature(
            block: &SignedBlock,
            topology: &Topology,
        ) -> Result<(), SignatureVerificationError> {
            use SignatureVerificationError::ProxyTailMissing;
            let proxy_tail_idx = topology.proxy_tail_index();

            let signature = block.signatures().next_back().ok_or(ProxyTailMissing)?;
            if proxy_tail_idx != usize::try_from(signature.0).map_err(|_err| ProxyTailMissing)? {
                return Err(ProxyTailMissing);
            }

            signature
                .1
                .verify_hash(
                    topology.proxy_tail().public_key(),
                    block.payload().header.hash(),
                )
                .map_err(|_err| ProxyTailMissing)?;

            Ok(())
        }
        /// Validate the given block, apply resulting state changes,
        /// and record any transaction errors back into the block.
        pub fn validate(
            mut block: SignedBlock,
            topology: &Topology,
            expected_chain_id: &ChainId,
            genesis_account: &AccountId,
            state_block: &mut StateBlock<'_>,
        ) -> WithEvents<Result<ValidBlock, Error>> {
            if let Err(error) = Self::validate_static(
                &block,
                topology,
                expected_chain_id,
                genesis_account,
                state_block,
                false,
            ) {
                return WithEvents::new(Err((Box::new(block), error)));
            }
            Self::validate_and_record_transactions(&mut block, state_block);
            WithEvents::new(Ok(ValidBlock(block)))
        }

        /// Same as [`Self::validate`] but:
        /// * Block will be validated (statically checked) with read-only state
        /// * If block is valid, voting block will be released,
        ///   and transactions will be validated (executed) with write state
        pub fn validate_keep_voting_block<'state>(
            mut block: SignedBlock,
            topology: &Topology,
            expected_chain_id: &ChainId,
            genesis_account: &AccountId,
            state: &'state State,
            voting_block: &mut Option<VotingBlock>,
            soft_fork: bool,
        ) -> WithEvents<Result<(ValidBlock, StateBlock<'state>), Error>> {
            if let Err(error) = Self::validate_static(
                &block,
                topology,
                expected_chain_id,
                genesis_account,
                &state.view(),
                soft_fork,
            ) {
                return WithEvents::new(Err((Box::new(block), error)));
            }
            // Release block writer before creating new one
            let _ = voting_block.take();
            let mut state_block = if soft_fork {
                state.block_and_revert(block.header())
            } else {
                state.block(block.header())
            };
            Self::validate_and_record_transactions(&mut block, &mut state_block);
            WithEvents::new(Ok((ValidBlock(block), state_block)))
        }

        /// All static checks of the block.
        fn validate_static(
            block: &SignedBlock,
            topology: &Topology,
            chain_id: &ChainId,
            genesis_account: &AccountId,
            state: &impl StateReadOnlyWithTransactions,
            soft_fork: bool,
        ) -> Result<(), BlockValidationError> {
            let expected_block_height = if soft_fork {
                state.height()
            } else {
                state
                    .height()
                    .checked_add(1)
                    .expect("INTERNAL BUG: Block height exceeds usize::MAX")
            };
            let actual_height = block
                .header()
                .height
                .get()
                .try_into()
                .expect("INTERNAL BUG: Block height exceeds usize::MAX");

            if expected_block_height != actual_height {
                return Err(BlockValidationError::PrevBlockHeightMismatch {
                    expected: expected_block_height,
                    actual: actual_height,
                });
            }

            // TODO: inject TimeSource
            let now = SystemTime::now()
                .duration_since(SystemTime::UNIX_EPOCH)
                .unwrap();
            let max_clock_drift = state.world().parameters().sumeragi.max_clock_drift();
            if block.header().creation_time().saturating_sub(now) > max_clock_drift {
                return Err(BlockValidationError::BlockInTheFuture);
            }

            let expected_prev_block_hash = if soft_fork {
                state.prev_block_hash()
            } else {
                state.latest_block_hash()
            };
            let actual_prev_block_hash = block.header().prev_block_hash;

            if expected_prev_block_hash != actual_prev_block_hash {
                return Err(BlockValidationError::PrevBlockHashMismatch {
                    expected: expected_prev_block_hash,
                    actual: actual_prev_block_hash,
                });
            }

            if block.header().is_genesis() {
                check_genesis_block(block, genesis_account)?;
            } else {
                let prev_block_time = if soft_fork {
                    state.prev_block()
                } else {
                    state.latest_block()
                }
                .expect("INTERNAL BUG: Genesis not committed")
                .header()
                .creation_time();

                if block.header().creation_time() <= prev_block_time {
                    return Err(BlockValidationError::BlockInThePast);
                }

                Self::verify_leader_signature(block, topology)?;
                Self::verify_validator_signatures(block, topology)?;
                Self::verify_no_undefined_signatures(block, topology)?;
            }

<<<<<<< HEAD
            if block.external_transactions().any(|tx| {
                state
=======
            let (max_clock_drift, tx_params) = {
                let params = state.world().parameters();
                (params.sumeragi().max_clock_drift(), params.transaction())
            };

            for tx in block.transactions() {
                if state
>>>>>>> d1d93a3d
                    .transactions()
                    .get(&tx.hash())
                    // In case of soft-fork transaction is check if it was added at the same height as candidate block
                    .is_some_and(|height| height.get() < expected_block_height)
                {
                    return Err(BlockValidationError::HasCommittedTransactions);
                }

                if block.header().is_genesis() {
                    AcceptedTransaction::validate_genesis(
                        tx,
                        chain_id,
                        max_clock_drift,
                        genesis_account,
                    )?;
                } else {
                    AcceptedTransaction::validate(tx, chain_id, max_clock_drift, tx_params)?;
                }
            }

            Ok(())
        }

        /// Validate each transaction in the block, apply resulting state changes,
<<<<<<< HEAD
        /// and record results back into the block.
        ///
        /// # Errors
        ///
        /// Returns an error if any pre-validation static analysis fails.
=======
        /// and record any errors back into the block.
        ///
        /// Must be called with a **block that is _assumed_ to be valid**.
>>>>>>> d1d93a3d
        fn validate_and_record_transactions(
            block: &mut SignedBlock,
            state_block: &mut StateBlock<'_>,
        ) {
            let mut wasm_cache = WasmCache::new();
<<<<<<< HEAD
            let (mut hashes, mut results) = block
                .external_transactions()
                // FIXME: Redundant clone
                .cloned()
                .try_fold((Vec::new(), Vec::new()), |mut acc, tx| {
                    let accepted_tx = if block.header().is_genesis() {
                        AcceptedTransaction::accept_genesis(
                            tx,
                            expected_chain_id,
                            max_clock_drift,
                            genesis_account,
                        )
                    } else {
                        AcceptedTransaction::accept(
                            tx,
                            expected_chain_id,
                            max_clock_drift,
                            tx_limits,
                        )
                    }?;

                    let (hash, result) =
                        state_block.validate_transaction(accepted_tx, &mut wasm_cache);

                    match &result {
                        Err(reason) => {
                            iroha_logger::debug!(
                                tx=%hash,
                                block=%block.hash(),
                                reason=?reason,
                                "Transaction rejected"
                            );
                        }
                        Ok(trigger_sequence) => {
                            iroha_logger::debug!(
                                tx=%hash,
                                block=%block.hash(),
                                trigger_sequence=?trigger_sequence,
                                "Transaction approved"
                            );
                        }
                    }

                    acc.0.push(hash);
                    acc.1.push(result);
                    Ok::<_, TransactionValidationError>(acc)
                })?;

            let (time_trgs, mut time_trg_hashes, mut time_trg_results) =
                state_block.execute_time_triggers(block);
            hashes.append(&mut time_trg_hashes);
            results.append(&mut time_trg_results);

            block.set_transaction_results(time_trgs, hashes, results);

            Ok(())
=======
            let errors =
                block
                    .transactions()
                    .enumerate()
                    .fold(BTreeMap::new(), |mut acc, (idx, tx)| {
                        if let Err((rejected_tx, reason)) = state_block.validate_transaction(
                            // NOTE: function is called with the assumption that the transactions are
                            //       acceptable
                            AcceptedTransaction::new_unchecked(
                                // FIXME: cloning is unnecessary; use Cow?
                                tx.clone(),
                            ),
                            &mut wasm_cache,
                        ) {
                            iroha_logger::debug!(
                                tx=%rejected_tx.hash(),
                                block=%block.header().hash(),
                                ?reason,
                                "Transaction rejected"
                            );

                            acc.insert(idx as u64, reason);
                        }

                        acc
                    });
            block.set_transaction_errors(errors);
            state_block.execute_time_triggers(&block.header());
        }

        /// Like [`Self::validate`], but without the static check part.
        ///
        /// Useful for cases when the block is assumed to be valid:
        ///
        /// - When block is created by the node
        /// - For Explorer, which is not interested in validation and only needs
        ///   state changes
        pub fn validate_unchecked(
            mut block: SignedBlock,
            state_block: &mut StateBlock<'_>,
        ) -> WithEvents<ValidBlock> {
            Self::validate_and_record_transactions(&mut block, state_block);
            WithEvents::new(ValidBlock(block))
>>>>>>> d1d93a3d
        }

        /// Add additional signature for [`Self`]
        ///
        /// # Errors
        ///
        /// If given signature doesn't match block hash
        pub fn add_signature(
            &mut self,
            signature: BlockSignature,
            topology: &Topology,
        ) -> Result<(), SignatureVerificationError> {
            use SignatureVerificationError::{Other, UnknownSignatory, UnknownSignature};

            let signatory = usize::try_from(signature.0).map_err(|_err| UnknownSignatory)?;
            let signatory = topology.as_ref().get(signatory).ok_or(UnknownSignatory)?;

            assert_ne!(Role::Leader, topology.role(signatory));
            assert_ne!(Role::ProxyTail, topology.role(signatory));
            assert_ne!(Role::Undefined, topology.role(signatory));

            if topology.view_change_index() == 0 {
                assert_ne!(Role::ObservingPeer, topology.role(signatory),);
            }

            signature
                .1
                .verify_hash(
                    signatory.public_key(),
                    self.as_ref().payload().header.hash(),
                )
                .map_err(|_err| UnknownSignature)?;

            self.0.add_signature(signature).map_err(|_err| Other)
        }

        /// Replace block's signatures. Returns previous block signatures
        ///
        /// # Errors
        ///
        /// - Replacement signatures don't contain the leader signature
        /// - Replacement signatures contain unknown signatories
        /// - Replacement signatures contain incorrect signatures
        /// - Replacement signatures contain duplicate signatures
        pub fn replace_signatures(
            &mut self,
            signatures: Vec<BlockSignature>,
            topology: &Topology,
        ) -> WithEvents<Result<Vec<BlockSignature>, SignatureVerificationError>> {
            let Ok(prev_signatures) = self.0.replace_signatures(signatures) else {
                return WithEvents::new(Err(SignatureVerificationError::Other));
            };

            let result = if let Err(err) = Self::verify_leader_signature(self.as_ref(), topology)
                .and_then(|()| Self::verify_validator_signatures(self.as_ref(), topology))
                .and_then(|()| Self::verify_no_undefined_signatures(self.as_ref(), topology))
            {
                self.0
                    .replace_signatures(prev_signatures)
                    .expect("INTERNAL BUG: invalid signatures in block");
                Err(err)
            } else {
                Ok(prev_signatures)
            };

            WithEvents::new(result)
        }

        /// Transition block to [`CommittedBlock`].
        ///
        /// # Errors
        ///
        /// - Block is not signed by the proxy tail
        /// - Block doesn't have enough signatures
        pub fn commit(
            self,
            topology: &Topology,
        ) -> WithEvents<Result<CommittedBlock, (Box<ValidBlock>, BlockValidationError)>> {
            WithEvents::new(match Self::is_commit(self.as_ref(), topology) {
                Err(err) => Err((Box::new(self), err.into())),
                Ok(()) => Ok(CommittedBlock(self)),
            })
        }

        /// Like [`Self::commit`], but without block signature checks.
        ///
        /// Useful e.g. for Explorer, which assumes all blocks from Iroha are valid, and
        /// only executes them to produce state changes.
        pub fn commit_unchecked(self) -> WithEvents<CommittedBlock> {
            WithEvents::new(CommittedBlock(self))
        }

        /// Validate and commit block if possible.
        ///
        /// The difference from calling [`Self::validate_keep_voting_block`] + [`ValidBlock::commit`]
        /// is that signatures are eagerly checked first.
        #[allow(clippy::too_many_arguments)]
        pub fn commit_keep_voting_block<'state, F: Fn(PipelineEventBox)>(
            block: SignedBlock,
            topology: &Topology,
            expected_chain_id: &ChainId,
            genesis_account: &AccountId,
            state: &'state State,
            voting_block: &mut Option<VotingBlock>,
            soft_fork: bool,
            send_events: F,
        ) -> WithEvents<Result<(CommittedBlock, StateBlock<'state>), Error>> {
            if let Err(err) = Self::is_commit(&block, topology) {
                return WithEvents::new(Err((Box::new(block), err.into())));
            }

            WithEvents::new(
                Self::validate_keep_voting_block(
                    block,
                    topology,
                    expected_chain_id,
                    genesis_account,
                    state,
                    voting_block,
                    soft_fork,
                )
                .unpack(send_events)
                .map(|(block, state_block)| (CommittedBlock(block), state_block)),
            )
        }

        /// Check if block satisfy requirements to be committed
        ///
        /// # Errors
        ///
        /// - Block is not signed by the proxy tail
        /// - Block doesn't have enough signatures
        fn is_commit(
            block: &SignedBlock,
            topology: &Topology,
        ) -> Result<(), SignatureVerificationError> {
            if !block.header().is_genesis() {
                Self::verify_proxy_tail_signature(block, topology)?;

                let votes_count = block.signatures().len();
                if votes_count < topology.min_votes_for_commit() {
                    return Err(SignatureVerificationError::NotEnoughSignatures {
                        votes_count,
                        min_votes_for_commit: topology.min_votes_for_commit(),
                    });
                }
            }

            Ok(())
        }

        /// Add additional signatures for [`Self`].
        pub fn sign(&mut self, key_pair: &KeyPair, topology: &Topology) {
            let signatory_idx = topology
                .position(key_pair.public_key())
                .expect("INTERNAL BUG: Node is not in topology");

            self.0.sign(key_pair.private_key(), signatory_idx);
        }

        #[cfg(test)]
        pub(crate) fn new_dummy(leader_private_key: &PrivateKey) -> Self {
            Self::new_dummy_and_modify_header(leader_private_key, |_| {})
        }

        #[cfg(test)]
        pub(crate) fn new_dummy_and_modify_header(
            leader_private_key: &PrivateKey,
            f: impl FnOnce(&mut BlockHeader),
        ) -> Self {
            let merkle_root = HashOf::from_untyped_unchecked(Hash::prehashed([1; Hash::LENGTH]));
            let mut header = BlockHeader {
                height: nonzero_ext::nonzero!(2_u64),
                prev_block_hash: None,
                merkle_root: Some(merkle_root),
                result_merkle_root: None,
                creation_time_ms: 0,
                view_change_index: 0,
            };
            f(&mut header);
            let unverified_block = BlockBuilder(Chained {
                header,
                transactions: Vec::new(),
            })
            .sign(leader_private_key)
            .unpack(|_| {});

            Self(SignedBlock::presigned(
                unverified_block.signature,
                unverified_block.header,
                unverified_block
                    .transactions
                    .into_iter()
                    .map(Into::into)
                    .collect(),
            ))
        }
    }

    impl From<ValidBlock> for SignedBlock {
        fn from(source: ValidBlock) -> Self {
            source.0
        }
    }

    impl AsRef<SignedBlock> for ValidBlock {
        fn as_ref(&self) -> &SignedBlock {
            &self.0
        }
    }

    // See also [SignedBlockCandidate::validate_genesis]
    fn check_genesis_block(
        block: &SignedBlock,
        genesis_account: &AccountId,
    ) -> Result<(), InvalidGenesisError> {
        let signatures = block.signatures().collect::<Vec<_>>();
        let [signature] = signatures.as_slice() else {
            return Err(InvalidGenesisError::InvalidSignature);
        };
        signature
            .1
            .verify_hash(&genesis_account.signatory, block.payload().header.hash())
            .map_err(|_| InvalidGenesisError::InvalidSignature)?;

        let transactions = block.payload().transactions.as_slice();
        for transaction in transactions {
            if transaction.authority() != genesis_account {
                return Err(InvalidGenesisError::UnexpectedAuthority);
            }
        }
        Ok(())
    }

    #[cfg(test)]
    mod tests {
        use iroha_crypto::SignatureOf;

        use super::*;
        use crate::sumeragi::network_topology::test_topology_with_keys;

        #[test]
        fn signature_verification_ok() {
            let key_pairs = core::iter::repeat_with(KeyPair::random)
                .take(7)
                .collect::<Vec<_>>();
            let topology = test_topology_with_keys(&key_pairs);

            let mut block = ValidBlock::new_dummy(key_pairs[0].private_key());
            let payload = block.0.payload().clone();
            key_pairs
                .iter()
                .enumerate()
                // Include only peers in validator set
                .take(topology.min_votes_for_commit())
                // Skip leader since already singed
                .skip(1)
                .filter(|(i, _)| *i != 4) // Skip proxy tail
                .map(|(i, key_pair)| {
                    BlockSignature(
                        i as u64,
                        SignatureOf::from_hash(key_pair.private_key(), payload.header.hash()),
                    )
                })
                .try_for_each(|signature| block.add_signature(signature, &topology))
                .expect("Failed to add signatures");

            block.sign(&key_pairs[4], &topology);

            let _ = block.commit(&topology).unpack(|_| {}).unwrap();
        }

        #[test]
        fn signature_verification_consensus_not_required_ok() {
            let key_pairs = core::iter::repeat_with(KeyPair::random)
                .take(1)
                .collect::<Vec<_>>();
            let topology = test_topology_with_keys(&key_pairs);

            let block = ValidBlock::new_dummy(key_pairs[0].private_key());

            assert!(block.commit(&topology).unpack(|_| {}).is_ok());
        }

        /// Check requirement of having at least $2f + 1$ signatures in $3f + 1$ network
        #[test]
        fn signature_verification_not_enough_signatures() {
            let key_pairs = core::iter::repeat_with(KeyPair::random)
                .take(7)
                .collect::<Vec<_>>();
            let topology = test_topology_with_keys(&key_pairs);

            let mut block = ValidBlock::new_dummy(key_pairs[0].private_key());
            block.sign(&key_pairs[4], &topology);

            assert_eq!(
                block.commit(&topology).unpack(|_| {}).unwrap_err().1,
                SignatureVerificationError::NotEnoughSignatures {
                    votes_count: 2,
                    min_votes_for_commit: topology.min_votes_for_commit(),
                }
                .into()
            )
        }

        /// Check requirement of having leader signature
        #[test]
        fn signature_verification_miss_proxy_tail_signature() {
            let key_pairs = core::iter::repeat_with(KeyPair::random)
                .take(7)
                .collect::<Vec<_>>();
            let topology = test_topology_with_keys(&key_pairs);

            let mut block = ValidBlock::new_dummy(key_pairs[0].private_key());
            let payload = block.0.payload().clone();
            key_pairs
                .iter()
                .enumerate()
                // Include only peers in validator set
                .take(topology.min_votes_for_commit())
                // Skip leader since already singed
                .skip(1)
                .filter(|(i, _)| *i != 4) // Skip proxy tail
                .map(|(i, key_pair)| {
                    BlockSignature(
                        i as u64,
                        SignatureOf::from_hash(key_pair.private_key(), payload.header.hash()),
                    )
                })
                .try_for_each(|signature| block.add_signature(signature, &topology))
                .expect("Failed to add signatures");

            assert_eq!(
                block.commit(&topology).unpack(|_| {}).unwrap_err().1,
                SignatureVerificationError::ProxyTailMissing.into()
            )
        }
    }
}

mod commit {
    use super::*;

    /// Represents a block accepted by consensus.
    /// Every [`Self`] will have a different height.
    #[derive(Debug, Clone)]
    pub struct CommittedBlock(pub(super) ValidBlock);

    impl From<CommittedBlock> for ValidBlock {
        fn from(source: CommittedBlock) -> Self {
            ValidBlock(source.0.into())
        }
    }

    impl From<CommittedBlock> for SignedBlock {
        fn from(source: CommittedBlock) -> Self {
            source.0 .0
        }
    }

    impl AsRef<SignedBlock> for CommittedBlock {
        fn as_ref(&self) -> &SignedBlock {
            &self.0 .0
        }
    }

    #[cfg(test)]
    impl AsMut<SignedBlock> for CommittedBlock {
        fn as_mut(&mut self) -> &mut SignedBlock {
            &mut self.0 .0
        }
    }
}

mod event {
    use new::NewBlock;

    use super::*;
    use crate::state::StateBlock;

    pub trait EventProducer {
        fn produce_events(&self) -> impl Iterator<Item = PipelineEventBox>;
    }

    #[derive(Debug)]
    #[must_use]
    pub struct WithEvents<B>(B);

    impl<B> WithEvents<B> {
        pub(super) fn new(source: B) -> Self {
            Self(source)
        }
    }

    impl<B: EventProducer, U> WithEvents<Result<B, (U, BlockValidationError)>> {
        pub fn unpack<F: Fn(PipelineEventBox)>(self, f: F) -> Result<B, (U, BlockValidationError)> {
            match self.0 {
                Ok(ok) => Ok(WithEvents(ok).unpack(f)),
                Err(err) => Err(WithEvents(err).unpack(f)),
            }
        }
    }
    impl<'state, B: EventProducer, U>
        WithEvents<Result<(B, StateBlock<'state>), (U, BlockValidationError)>>
    {
        pub fn unpack<F: Fn(PipelineEventBox)>(
            self,
            f: F,
        ) -> Result<(B, StateBlock<'state>), (U, BlockValidationError)> {
            match self.0 {
                Ok((ok, state)) => Ok((WithEvents(ok).unpack(f), state)),
                Err(err) => Err(WithEvents(err).unpack(f)),
            }
        }
    }
    impl WithEvents<Result<Vec<BlockSignature>, SignatureVerificationError>> {
        pub fn unpack<F: Fn(PipelineEventBox)>(
            self,
            f: F,
        ) -> Result<Vec<BlockSignature>, SignatureVerificationError> {
            match self.0 {
                Ok(ok) => Ok(ok),
                Err(err) => Err(WithEvents(err).unpack(f)),
            }
        }
    }
    impl<B: EventProducer> WithEvents<B> {
        pub fn unpack<F: Fn(PipelineEventBox)>(self, f: F) -> B {
            self.0.produce_events().for_each(f);
            self.0
        }
    }

    impl<B, E: EventProducer> WithEvents<(B, E)> {
        pub(crate) fn unpack<F: Fn(PipelineEventBox)>(self, f: F) -> (B, E) {
            self.0 .1.produce_events().for_each(f);
            self.0
        }
    }

    impl EventProducer for NewBlock {
        fn produce_events(&self) -> impl Iterator<Item = PipelineEventBox> {
            let block_event = BlockEvent {
                header: self.header,
                status: BlockStatus::Created,
            };

            core::iter::once(block_event.into())
        }
    }

    impl EventProducer for ValidBlock {
        fn produce_events(&self) -> impl Iterator<Item = PipelineEventBox> {
            let block_height = self.as_ref().header().height;

            let block = self.as_ref();
            let tx_events = block
                .external_transactions()
                .enumerate()
                .map(move |(idx, tx)| {
                    let status = block.error(idx).map_or_else(
                        || TransactionStatus::Approved,
                        |error| TransactionStatus::Rejected(Box::new(error.clone())),
                    );

                    TransactionEvent {
                        block_height: Some(block_height),
                        hash: tx.hash(),
                        status,
                    }
                });

            let block_event = core::iter::once(BlockEvent {
                header: self.as_ref().header(),
                status: BlockStatus::Approved,
            });

            tx_events
                .map(PipelineEventBox::from)
                .chain(block_event.map(Into::into))
        }
    }

    impl EventProducer for CommittedBlock {
        fn produce_events(&self) -> impl Iterator<Item = PipelineEventBox> {
            let block_event = core::iter::once(BlockEvent {
                header: self.as_ref().header(),
                status: BlockStatus::Committed,
            });

            block_event.map(Into::into)
        }
    }

    impl EventProducer for BlockValidationError {
        fn produce_events(&self) -> impl Iterator<Item = PipelineEventBox> {
            // TODO:
            core::iter::empty()
        }
    }

    impl EventProducer for SignatureVerificationError {
        fn produce_events(&self) -> impl Iterator<Item = PipelineEventBox> {
            // TODO:
            core::iter::empty()
        }
    }
}

#[cfg(test)]
mod tests {
    use iroha_data_model::prelude::*;
    use iroha_genesis::GENESIS_DOMAIN_ID;
    use iroha_test_samples::gen_account_in;

    use super::*;
    use crate::{
        kura::Kura, query::store::LiveQueryStore, state::State,
        sumeragi::network_topology::test_topology,
    };

    #[test]
    pub fn committed_and_valid_block_hashes_are_equal() {
        let peer_key_pair = KeyPair::random();
        let peer_id = PeerId::new(peer_key_pair.public_key().clone());
        let topology = Topology::new(vec![peer_id]);
        let valid_block = ValidBlock::new_dummy(peer_key_pair.private_key());
        let committed_block = valid_block
            .clone()
            .commit(&topology)
            .unpack(|_| {})
            .unwrap();

        assert_eq!(valid_block.0.hash(), committed_block.as_ref().hash())
    }

    #[tokio::test]
    async fn should_reject_due_to_repetition() {
        let chain_id = ChainId::from("00000000-0000-0000-0000-000000000000");

        // Predefined world state
        let (alice_id, alice_keypair) = gen_account_in("wonderland");
        let account = Account::new(alice_id.clone()).build(&alice_id);
        let domain_id = "wonderland".parse().expect("Valid");
        let domain = Domain::new(domain_id).build(&alice_id);
        let world = World::with([domain], [account], []);
        let kura = Kura::blank_kura_for_testing();
        let query_handle = LiveQueryStore::start_test();
        let state = State::new(world, kura, query_handle);
        let (max_clock_drift, tx_limits) = {
            let state_view = state.world.view();
            let params = state_view.parameters();
            (params.sumeragi().max_clock_drift(), params.transaction)
        };
        // Creating an instruction
        let asset_definition_id = "xor#wonderland".parse().expect("Valid");
        let create_asset_definition =
            Register::asset_definition(AssetDefinition::numeric(asset_definition_id));

        // Making two transactions that have the same instruction
        let tx = TransactionBuilder::new(chain_id.clone(), alice_id)
            .with_instructions([create_asset_definition])
            .sign(alice_keypair.private_key());
        let tx =
            AcceptedTransaction::accept(tx, &chain_id, max_clock_drift, tx_limits).expect("Valid");

        // Creating a block of two identical transactions and validating it
        let transactions = vec![tx.clone(), tx];
        let unverified_block = BlockBuilder::new(transactions)
            .chain(0, state.view().latest_block().as_deref())
            .sign(alice_keypair.private_key())
            .unpack(|_| {});

        let mut state_block = state.block(unverified_block.header);
        let valid_block = unverified_block
            .validate_and_record_transactions(&mut state_block)
            .unpack(|_| {});
        state_block.commit();

        // The 1st transaction should be confirmed and the 2nd rejected
        assert_eq!(valid_block.as_ref().errors().next().unwrap().0, 1);
    }

    #[tokio::test]
    async fn tx_order_same_in_validation_and_revalidation() {
        let chain_id = ChainId::from("00000000-0000-0000-0000-000000000000");

        // Predefined world state
        let (alice_id, alice_keypair) = gen_account_in("wonderland");
        let account = Account::new(alice_id.clone()).build(&alice_id);
        let domain_id = "wonderland".parse().expect("Valid");
        let domain = Domain::new(domain_id).build(&alice_id);
        let world = World::with([domain], [account], []);
        let kura = Kura::blank_kura_for_testing();
        let query_handle = LiveQueryStore::start_test();
        let state = State::new(world, kura, query_handle);
        let (max_clock_drift, tx_limits) = {
            let state_view = state.world.view();
            let params = state_view.parameters();
            (params.sumeragi().max_clock_drift(), params.transaction)
        };
        // Creating an instruction
        let asset_definition_id = "xor#wonderland"
            .parse::<AssetDefinitionId>()
            .expect("Valid");
        let create_asset_definition =
            Register::asset_definition(AssetDefinition::numeric(asset_definition_id.clone()));

        // Making two transactions that have the same instruction
        let tx = TransactionBuilder::new(chain_id.clone(), alice_id.clone())
            .with_instructions([create_asset_definition])
            .sign(alice_keypair.private_key());
        let tx =
            AcceptedTransaction::accept(tx, &chain_id, max_clock_drift, tx_limits).expect("Valid");

        let fail_mint = Mint::asset_numeric(
            20u32,
            AssetId::new(asset_definition_id.clone(), alice_id.clone()),
        );

        let succeed_mint =
            Mint::asset_numeric(200u32, AssetId::new(asset_definition_id, alice_id.clone()));

        let tx0 = TransactionBuilder::new(chain_id.clone(), alice_id.clone())
            .with_instructions([fail_mint])
            .sign(alice_keypair.private_key());
        let tx0 =
            AcceptedTransaction::accept(tx0, &chain_id, max_clock_drift, tx_limits).expect("Valid");

        let tx2 = TransactionBuilder::new(chain_id.clone(), alice_id)
            .with_instructions([succeed_mint])
            .sign(alice_keypair.private_key());
        let tx2 =
            AcceptedTransaction::accept(tx2, &chain_id, max_clock_drift, tx_limits).expect("Valid");

        // Creating a block of two identical transactions and validating it
        let transactions = vec![tx0, tx, tx2];
        let unverified_block = BlockBuilder::new(transactions)
            .chain(0, state.view().latest_block().as_deref())
            .sign(alice_keypair.private_key())
            .unpack(|_| {});
        let mut state_block = state.block(unverified_block.header);
        let valid_block = unverified_block
            .validate_and_record_transactions(&mut state_block)
            .unpack(|_| {});
        state_block.commit();

        // The 1st transaction should fail and 2nd succeed
        let mut errors = valid_block.as_ref().errors();
        assert_eq!(0, errors.next().unwrap().0);
        assert!(errors.next().is_none());
    }

    #[tokio::test]
    async fn failed_transactions_revert() {
        let chain_id = ChainId::from("00000000-0000-0000-0000-000000000000");

        // Predefined world state
        let (alice_id, alice_keypair) = gen_account_in("wonderland");
        let account = Account::new(alice_id.clone()).build(&alice_id);
        let domain_id = "wonderland".parse().expect("Valid");
        let domain = Domain::new(domain_id).build(&alice_id);
        let world = World::with([domain], [account], []);
        let kura = Kura::blank_kura_for_testing();
        let query_handle = LiveQueryStore::start_test();
        let state = State::new(world, kura, query_handle);
        let (max_clock_drift, tx_limits) = {
            let state_view = state.world.view();
            let params = state_view.parameters();
            (params.sumeragi().max_clock_drift(), params.transaction)
        };
        let domain_id = "domain".parse().expect("Valid");
        let create_domain = Register::domain(Domain::new(domain_id));
        let asset_definition_id = "coin#domain".parse().expect("Valid");
        let create_asset =
            Register::asset_definition(AssetDefinition::numeric(asset_definition_id));
        let fail_isi = Unregister::domain("dummy".parse().unwrap());
        let tx_fail = TransactionBuilder::new(chain_id.clone(), alice_id.clone())
            .with_instructions::<InstructionBox>([create_domain.clone().into(), fail_isi.into()])
            .sign(alice_keypair.private_key());
        let tx_fail = AcceptedTransaction::accept(tx_fail, &chain_id, max_clock_drift, tx_limits)
            .expect("Valid");
        let tx_accept = TransactionBuilder::new(chain_id.clone(), alice_id)
            .with_instructions::<InstructionBox>([create_domain.into(), create_asset.into()])
            .sign(alice_keypair.private_key());
        let tx_accept =
            AcceptedTransaction::accept(tx_accept, &chain_id, max_clock_drift, tx_limits)
                .expect("Valid");

        // Creating a block of where first transaction must fail and second one fully executed
        let transactions = vec![tx_fail, tx_accept];
        let unverified_block = BlockBuilder::new(transactions)
            .chain(0, state.view().latest_block().as_deref())
            .sign(alice_keypair.private_key())
            .unpack(|_| {});

        let mut state_block = state.block(unverified_block.header);
        let valid_block = unverified_block
            .validate_and_record_transactions(&mut state_block)
            .unpack(|_| {});
        state_block.commit();

        let mut errors = valid_block.as_ref().errors();
        // The 1st transaction should be rejected
        assert_eq!(
            0,
            errors.next().unwrap().0,
            "The first transaction should be rejected, as it contains `Fail`."
        );

        // The second transaction should be accepted
        assert!(
            errors.next().is_none(),
            "The second transaction should be accepted."
        );
    }

    #[tokio::test]
    async fn genesis_public_key_is_checked() {
        let chain_id = ChainId::from("00000000-0000-0000-0000-000000000000");

        // Predefined world state
        let genesis_correct_key = KeyPair::random();
        let genesis_wrong_key = KeyPair::random();
        let genesis_correct_account_id = AccountId::new(
            GENESIS_DOMAIN_ID.clone(),
            genesis_correct_key.public_key().clone(),
        );
        let genesis_wrong_account_id = AccountId::new(
            GENESIS_DOMAIN_ID.clone(),
            genesis_wrong_key.public_key().clone(),
        );
        let genesis_domain =
            Domain::new(GENESIS_DOMAIN_ID.clone()).build(&genesis_correct_account_id);
        let genesis_wrong_account =
            Account::new(genesis_wrong_account_id.clone()).build(&genesis_wrong_account_id);
        let world = World::with([genesis_domain], [genesis_wrong_account], []);
        let kura = Kura::blank_kura_for_testing();
        let query_handle = LiveQueryStore::start_test();
        let state = State::new(world, kura, query_handle);

        // Creating an instruction
        let isi = Log::new(
            iroha_data_model::Level::DEBUG,
            "instruction itself doesn't matter here".to_string(),
        );

        // Create genesis transaction
        // Sign with `genesis_wrong_key` as peer which has incorrect genesis key pair
        // Bypass `accept_genesis` check to allow signing with wrong key
        let tx = TransactionBuilder::new(chain_id.clone(), genesis_wrong_account_id.clone())
            .with_instructions([isi])
            .sign(genesis_wrong_key.private_key());
        let tx = AcceptedTransaction::new_unchecked(tx);

        // Create genesis block
        let transactions = vec![tx];
        let topology = test_topology(1);
        let unverified_block = BlockBuilder::new(transactions)
            .chain(0, state.view().latest_block().as_deref())
            .sign(genesis_correct_key.private_key())
            .unpack(|_| {});

        let mut state_block = state.block(unverified_block.header);
        let valid_block = unverified_block
            .validate_and_record_transactions(&mut state_block)
            .unpack(|_| {});
        state_block.commit();

        // Validate genesis block
        // Use correct genesis key and check if transaction is rejected
        let block: SignedBlock = valid_block.into();
        let mut state_block = state.block(block.header());
        let (_, error) = ValidBlock::validate(
            block,
            &topology,
            &chain_id,
            &genesis_correct_account_id,
            &mut state_block,
        )
        .unpack(|_| {})
        .unwrap_err();
        state_block.commit();

        // The first transaction should be rejected
        assert_eq!(
            error,
            BlockValidationError::InvalidGenesis(InvalidGenesisError::UnexpectedAuthority)
        )
    }
}<|MERGE_RESOLUTION|>--- conflicted
+++ resolved
@@ -300,65 +300,12 @@
     }
 
     impl NewBlock {
-<<<<<<< HEAD
-        /// Validate each transaction in the block, apply resulting state changes,
-        /// and record results back into the block.
-        // TODO: remove logic duplicated from `ValidBlock::validate_and_record_transactions`.
-=======
         /// Transition to [`ValidBlock`]. Skips static checks and only applies state changes.
->>>>>>> d1d93a3d
         pub fn validate_and_record_transactions(
             self,
             state_block: &mut StateBlock<'_>,
         ) -> WithEvents<ValidBlock> {
-<<<<<<< HEAD
-            let mut wasm_cache = WasmCache::new();
-            let (mut hashes, mut results) = self
-                .transactions
-                .iter()
-                // FIXME: Redundant clone
-                .cloned()
-                .fold((Vec::new(), Vec::new()), |mut acc, accepted_tx| {
-                    let (hash, result) =
-                        state_block.validate_transaction(accepted_tx, &mut wasm_cache);
-
-                    match &result {
-                        Err(reason) => {
-                            iroha_logger::debug!(
-                                tx=%hash,
-                                block=%self.header.hash(),
-                                reason=?reason,
-                                "Transaction rejected"
-                            );
-                        }
-                        Ok(trigger_sequence) => {
-                            iroha_logger::debug!(
-                                tx=%hash,
-                                block=%self.header.hash(),
-                                trigger_sequence=?trigger_sequence,
-                                "Transaction approved"
-                            );
-                        }
-                    }
-
-                    acc.0.push(hash);
-                    acc.1.push(result);
-                    acc
-                });
-
-            let mut block: SignedBlock = self.into();
-
-            let (time_trgs, mut time_trg_hashes, mut time_trg_results) =
-                state_block.execute_time_triggers(&block);
-            hashes.append(&mut time_trg_hashes);
-            results.append(&mut time_trg_results);
-
-            block.set_transaction_results(time_trgs, hashes, results);
-
-            WithEvents::new(ValidBlock(block))
-=======
             ValidBlock::validate_unchecked(self.into(), state_block)
->>>>>>> d1d93a3d
         }
 
         /// Block signature
@@ -404,7 +351,7 @@
 }
 
 mod valid {
-    use std::{collections::BTreeMap, time::SystemTime};
+    use std::time::SystemTime;
 
     use commit::CommittedBlock;
     use iroha_data_model::{account::AccountId, events::pipeline::PipelineEventBox, ChainId};
@@ -649,18 +596,13 @@
                 Self::verify_no_undefined_signatures(block, topology)?;
             }
 
-<<<<<<< HEAD
-            if block.external_transactions().any(|tx| {
-                state
-=======
             let (max_clock_drift, tx_params) = {
                 let params = state.world().parameters();
                 (params.sumeragi().max_clock_drift(), params.transaction())
             };
 
-            for tx in block.transactions() {
+            for tx in block.external_transactions() {
                 if state
->>>>>>> d1d93a3d
                     .transactions()
                     .get(&tx.hash())
                     // In case of soft-fork transaction is check if it was added at the same height as candidate block
@@ -685,43 +627,20 @@
         }
 
         /// Validate each transaction in the block, apply resulting state changes,
-<<<<<<< HEAD
         /// and record results back into the block.
         ///
-        /// # Errors
-        ///
-        /// Returns an error if any pre-validation static analysis fails.
-=======
-        /// and record any errors back into the block.
-        ///
         /// Must be called with a **block that is _assumed_ to be valid**.
->>>>>>> d1d93a3d
         fn validate_and_record_transactions(
             block: &mut SignedBlock,
             state_block: &mut StateBlock<'_>,
         ) {
             let mut wasm_cache = WasmCache::new();
-<<<<<<< HEAD
-            let (mut hashes, mut results) = block
-                .external_transactions()
-                // FIXME: Redundant clone
-                .cloned()
-                .try_fold((Vec::new(), Vec::new()), |mut acc, tx| {
-                    let accepted_tx = if block.header().is_genesis() {
-                        AcceptedTransaction::accept_genesis(
-                            tx,
-                            expected_chain_id,
-                            max_clock_drift,
-                            genesis_account,
-                        )
-                    } else {
-                        AcceptedTransaction::accept(
-                            tx,
-                            expected_chain_id,
-                            max_clock_drift,
-                            tx_limits,
-                        )
-                    }?;
+            let (mut hashes, mut results) = block.external_transactions().cloned().fold(
+                (Vec::new(), Vec::new()),
+                |mut acc, tx| {
+                    // NOTE: function is called with the assumption that the transactions are acceptable
+                    // FIXME: cloning is unnecessary; use Cow?
+                    let accepted_tx = AcceptedTransaction::new_unchecked(tx.clone());
 
                     let (hash, result) =
                         state_block.validate_transaction(accepted_tx, &mut wasm_cache);
@@ -747,46 +666,16 @@
 
                     acc.0.push(hash);
                     acc.1.push(result);
-                    Ok::<_, TransactionValidationError>(acc)
-                })?;
+                    acc
+                },
+            );
 
             let (time_trgs, mut time_trg_hashes, mut time_trg_results) =
-                state_block.execute_time_triggers(block);
+                state_block.execute_time_triggers(&block.header());
             hashes.append(&mut time_trg_hashes);
             results.append(&mut time_trg_results);
 
             block.set_transaction_results(time_trgs, hashes, results);
-
-            Ok(())
-=======
-            let errors =
-                block
-                    .transactions()
-                    .enumerate()
-                    .fold(BTreeMap::new(), |mut acc, (idx, tx)| {
-                        if let Err((rejected_tx, reason)) = state_block.validate_transaction(
-                            // NOTE: function is called with the assumption that the transactions are
-                            //       acceptable
-                            AcceptedTransaction::new_unchecked(
-                                // FIXME: cloning is unnecessary; use Cow?
-                                tx.clone(),
-                            ),
-                            &mut wasm_cache,
-                        ) {
-                            iroha_logger::debug!(
-                                tx=%rejected_tx.hash(),
-                                block=%block.header().hash(),
-                                ?reason,
-                                "Transaction rejected"
-                            );
-
-                            acc.insert(idx as u64, reason);
-                        }
-
-                        acc
-                    });
-            block.set_transaction_errors(errors);
-            state_block.execute_time_triggers(&block.header());
         }
 
         /// Like [`Self::validate`], but without the static check part.
@@ -802,7 +691,6 @@
         ) -> WithEvents<ValidBlock> {
             Self::validate_and_record_transactions(&mut block, state_block);
             WithEvents::new(ValidBlock(block))
->>>>>>> d1d93a3d
         }
 
         /// Add additional signature for [`Self`]

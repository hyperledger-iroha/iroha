//! `Transaction`-related functionality of Iroha.
//!
//! Types represent various stages of a `Transaction`'s lifecycle. For
//! example, `Transaction` is the start, when a transaction had been
//! received by Torii.
//!
//! This is also where the actual execution of instructions, as well
//! as various forms of validation are performed.

use std::time::{Duration, SystemTime};

use eyre::Result;
pub use iroha_data_model::prelude::*;
use iroha_data_model::{
    isi::error::Mismatch,
    query::error::FindError,
    transaction::{error::TransactionLimitError, TransactionPayload},
};
use iroha_logger::{debug, error};
use iroha_macro::FromVariant;
use mv::storage::StorageReadOnly;

use crate::{
    smartcontracts::wasm::cache::WasmCache,
    state::{StateBlock, StateTransaction},
};

/// `AcceptedTransaction` — a transaction accepted by Iroha peer.
#[derive(Debug, Clone, PartialEq, Eq)]
#[repr(transparent)]
pub struct AcceptedTransaction(SignedTransaction);

/// Verification failed of some signature due to following reason
#[derive(Debug, Clone, PartialEq, Eq)]
pub struct SignatureVerificationFail {
    /// Signature which verification has failed
    pub signature: SignatureOf<TransactionPayload>,
    /// Error which happened during verification
    pub reason: String,
}

impl core::fmt::Display for SignatureVerificationFail {
    fn fmt(&self, f: &mut core::fmt::Formatter<'_>) -> core::fmt::Result {
        write!(f, "Failed to verify signatures: {}", self.reason,)
    }
}

impl std::error::Error for SignatureVerificationFail {}

/// Error type for transaction from [`SignedTransaction`] to [`AcceptedTransaction`]
#[derive(Debug, displaydoc::Display, PartialEq, Eq, FromVariant, thiserror::Error)]
pub enum AcceptTransactionFail {
    /// Failure during limits check
    TransactionLimit(#[source] TransactionLimitError),
    /// Failure during signature verification
    SignatureVerification(#[source] SignatureVerificationFail),
    /// The genesis account can only sign transactions in the genesis block
    UnexpectedGenesisAccountSignature,
    /// Chain id doesn't correspond to the id of current blockchain: {0}
    ChainIdMismatch(Mismatch<ChainId>),
    /// Transaction creation time is in the future
    TransactionInTheFuture,
}

impl AcceptedTransaction {
    fn validate_common(
        tx: &SignedTransaction,
        expected_chain_id: &ChainId,
        max_clock_drift: Duration,
    ) -> Result<(), AcceptTransactionFail> {
        let actual_chain_id = tx.chain();

        if expected_chain_id != actual_chain_id {
            return Err(AcceptTransactionFail::ChainIdMismatch(Mismatch {
                expected: expected_chain_id.clone(),
                actual: actual_chain_id.clone(),
            }));
        }

        let now = SystemTime::now()
            .duration_since(SystemTime::UNIX_EPOCH)
            .unwrap();
        if tx.creation_time().saturating_sub(now) > max_clock_drift {
            return Err(AcceptTransactionFail::TransactionInTheFuture);
        }

        Ok(())
    }

    /// Like [`Self::accept_genesis`], but without wrapping.
    ///
    /// # Errors
    ///
    /// See [`AcceptTransactionFail`]
    pub fn validate_genesis(
        tx: &SignedTransaction,
        expected_chain_id: &ChainId,
        max_clock_drift: Duration,
        genesis_account: &AccountId,
    ) -> Result<(), AcceptTransactionFail> {
        Self::validate_common(tx, expected_chain_id, max_clock_drift)?;

        if genesis_account != tx.authority() {
            return Err(AcceptTransactionFail::UnexpectedGenesisAccountSignature);
        }

        Ok(())
    }

    /// Like [`Self::accept`], but without wrapping.
    ///
    /// # Errors
    ///
    /// See [`AcceptTransactionFail`]
    pub fn validate(
        tx: &SignedTransaction,
        expected_chain_id: &ChainId,
        max_clock_drift: Duration,
        limits: TransactionParameters,
    ) -> Result<(), AcceptTransactionFail> {
        Self::validate_common(tx, expected_chain_id, max_clock_drift)?;

        if *iroha_genesis::GENESIS_DOMAIN_ID == *tx.authority().domain() {
            return Err(AcceptTransactionFail::UnexpectedGenesisAccountSignature);
        }

        if let Err(err) = tx.verify_signature() {
            return Err(AcceptTransactionFail::SignatureVerification(
                SignatureVerificationFail {
                    signature: tx.signature().0.clone(),
                    reason: err.to_string(),
                },
            ));
        }

        match &tx.instructions() {
            Executable::Instructions(instructions) => {
<<<<<<< HEAD
                // First, validate supplied wasms.
                instructions
                    .iter()
                    .filter_map(|i| match i {
                        InstructionBox::ExecuteWasm(w) => Some(w),
                        _ => None,
                    })
                    .try_for_each(|wasm| {
                        // TODO: Can we check the number of instructions in wasm? Because we do this check
                        // when executing wasm where we deny wasm if number of instructions exceeds the limit.
                        //
                        // Should we allow infinite instructions in wasm? And deny only based on fuel and size
                        let smart_contract_size_limit = limits
                            .smart_contract_size
                            .get()
                            .try_into()
                            .expect("INTERNAL BUG: smart contract size exceeds usize::MAX");

                        if wasm.object().size_bytes() > smart_contract_size_limit {
                            Err(AcceptTransactionFail::TransactionLimit(
                                TransactionLimitError {
                                    reason: format!(
                                        "WASM binary size is too large: max {}, got {} \
                                (configured by \"Parameter::SmartContractLimits\")",
                                        limits.smart_contract_size,
                                        wasm.object().size_bytes()
                                    ),
                                },
                            ))
                        } else {
                            Ok(())
                        }
                    })?;
=======
                if instructions.is_empty() {
                    return Err(AcceptTransactionFail::TransactionLimit(
                        TransactionLimitError {
                            reason: "Transaction must contain at least one instruction".into(),
                        },
                    ));
                }
>>>>>>> f77a749c

                let instruction_limit = limits
                    .max_instructions
                    .get()
                    .try_into()
                    .expect("INTERNAL BUG: max instructions exceeds usize::MAX");

                if instructions.len() > instruction_limit {
                    return Err(AcceptTransactionFail::TransactionLimit(
                        TransactionLimitError {
                            reason: format!(
                                "Too many instructions in payload, max number is {}, but got {}",
                                limits.max_instructions,
                                instructions.len()
                            ),
                        },
                    ));
                }
            }
        }

        Ok(())
    }

    /// Accept genesis transaction. Transition from [`SignedTransaction`] to [`AcceptedTransaction`].
    ///
    /// # Errors
    ///
    /// See [`AcceptTransactionFail`]
    pub fn accept_genesis(
        tx: SignedTransaction,
        expected_chain_id: &ChainId,
        max_clock_drift: Duration,
        genesis_account: &AccountId,
    ) -> Result<Self, AcceptTransactionFail> {
        Self::validate_genesis(&tx, expected_chain_id, max_clock_drift, genesis_account)
            .map(|()| Self(tx))
    }

    /// Accept transaction. Transition from [`SignedTransaction`] to [`AcceptedTransaction`].
    ///
    /// # Errors
    ///
    /// See [`AcceptTransactionFail`]
    pub fn accept(
        tx: SignedTransaction,
        expected_chain_id: &ChainId,
        max_clock_drift: Duration,
        limits: TransactionParameters,
    ) -> Result<Self, AcceptTransactionFail> {
        Self::validate(&tx, expected_chain_id, max_clock_drift, limits).map(|()| Self(tx))
    }

    /// Assume the transaction is acceptable.
    pub fn new_unchecked(tx: SignedTransaction) -> Self {
        Self(tx)
    }
}

impl From<AcceptedTransaction> for SignedTransaction {
    fn from(source: AcceptedTransaction) -> Self {
        source.0
    }
}

impl From<AcceptedTransaction> for (AccountId, Executable) {
    fn from(source: AcceptedTransaction) -> Self {
        source.0.into()
    }
}

impl AsRef<SignedTransaction> for AcceptedTransaction {
    fn as_ref(&self) -> &SignedTransaction {
        &self.0
    }
}

impl StateBlock<'_> {
    /// Validate and apply the transaction to the state if validation succeeds; leave the state unchanged on failure.
    ///
    /// Returns the hash and the result of the transaction -- the trigger sequence on success, or the rejection reason on failure.
    pub fn validate_transaction(
        &mut self,
        tx: AcceptedTransaction,
        wasm_cache: &mut WasmCache<'_, '_, '_>,
    ) -> (HashOf<TransactionEntrypoint>, TransactionResultInner) {
        let mut state_transaction = self.transaction();
<<<<<<< HEAD
        if let Err(rejection_reason) =
            Self::validate_transaction_internal(&tx, &mut state_transaction, wasm_cache)
        {
            return Err((tx.0.into(), rejection_reason));
=======
        let hash = tx.as_ref().hash_as_entrypoint();
        let result = Self::validate_transaction_internal(tx, &mut state_transaction, wasm_cache);
        if result.is_ok() {
            state_transaction.apply();
>>>>>>> f77a749c
        }

        (hash, result)
    }

    /// Validate the transaction, staging its state changes.
    ///
    /// Returns the trigger sequence on success, or the rejection reason on failure.
    fn validate_transaction_internal(
        tx: &AcceptedTransaction,
        state_transaction: &mut StateTransaction<'_, '_>,
        wasm_cache: &mut WasmCache<'_, '_, '_>,
    ) -> TransactionResultInner {
        let authority = tx.as_ref().authority().clone();

        if state_transaction.world.accounts.get(&authority).is_none() {
            return Err(TransactionRejectionReason::AccountDoesNotExist(
                FindError::Account(authority.clone()),
            ));
        }

        debug!(tx=%tx.as_ref().hash(), "Validating transaction");
        Self::validate_transaction_with_runtime_executor(
            tx.clone(),
            state_transaction,
            wasm_cache,
        )?;

        debug!("Transaction validated successfully; processing data triggers");
        let trigger_sequence = state_transaction.execute_data_triggers_dfs(&authority)?;
        debug!("Data triggers executed successfully");

        Ok(trigger_sequence)
    }

    /// Validate transaction with runtime executors.
    ///
    /// Note: transaction instructions will be executed on the given `state_transaction`.
    fn validate_transaction_with_runtime_executor(
        tx: AcceptedTransaction,
        state_transaction: &mut StateTransaction<'_, '_>,
        wasm_cache: &mut WasmCache<'_, '_, '_>,
    ) -> Result<(), TransactionRejectionReason> {
        let tx: SignedTransaction = tx.into();
        let authority = tx.authority().clone();

        state_transaction
            .world
            .executor
            .clone() // Cloning executor is a cheap operation
            .execute_transaction(state_transaction, &authority, tx, wasm_cache)
            .map_err(|error| {
                if let ValidationFail::InternalError(msg) = &error {
                    error!(
                        error = msg,
                        "Internal error occurred during transaction validation, \
                         is Runtime Executor correct?"
                    )
                }
                error.into()
            })
    }
}

#[cfg(test)]
#[allow(missing_docs)]
pub mod tests {
    use core::panic;
    use std::sync::LazyLock;

    use iroha_data_model::{block::SignedBlock, isi::Instruction, prelude::EventBox};
    use iroha_genesis::GENESIS_DOMAIN_ID;
    use iroha_test_samples::gen_account_in;

    use super::*;
    use crate::{
        block::{BlockBuilder, CommittedBlock, ValidBlock},
        smartcontracts::isi::Registrable,
        state::{State, StateBlock, StateReadOnly, World},
    };

    mod time_trigger {
        use super::*;

        /// # Scenario
        ///
        /// 1. Transaction: Alice sends a large donation to Bob.
        /// 2. Data trigger: Bob forwards the donation to Carol.
        /// 3. Time trigger: Carol attempts to send the donation to Dave; this should fail if step 2 did not occur.
        /// 4. Data trigger: Dave forwards the donation to Eve.
        #[tokio::test]
        async fn fires_after_external_transactions() {
            let mut sandbox = Sandbox::default()
                .with_data_trigger_transfer("bob", 50, "carol")
                .with_time_trigger_transfer("carol", 50, "dave")
                .with_data_trigger_transfer("dave", 50, "eve");
            sandbox.request_transfer("alice", 50, "bob");
            let mut block = sandbox.block();
            block.assert_balances([
                ("alice", 60),
                ("bob", 10),
                ("carol", 10),
                ("dave", 10),
                ("eve", 10),
            ]);
            let (events, _committed_block) = block.apply();
            assert_events(&events, "time_trigger/fires_after_external_transactions");
            block.assert_balances([
                ("alice", 10),
                ("bob", 10),
                ("carol", 10),
                ("dave", 10),
                ("eve", 60),
            ]);
        }
    }

    mod data_trigger {
        use super::*;

        /// # Scenario
        ///
        /// 1. Transaction: Alice sends a large donation to Bob.
        /// 2. Data trigger: Bob forwards the donation to Carol.
        /// 3. Transaction: Carol attempts to send the donation to Dave; this should fail if step 2 did not occur.
        #[tokio::test]
        async fn fires_for_each_transaction() {
            let mut sandbox = Sandbox::default().with_data_trigger_transfer("bob", 50, "carol");
            sandbox.request_transfer("alice", 50, "bob");
            sandbox.request_transfer("carol", 50, "dave");
            let mut block = sandbox.block();
            block.assert_balances([("alice", 60), ("bob", 10), ("carol", 10), ("dave", 10)]);
            let (events, _committed_block) = block.apply();
            assert_events(&events, "data_trigger/fires_for_each_transaction");
            block.assert_balances([("alice", 10), ("bob", 10), ("carol", 10), ("dave", 60)]);
        }

        /// # Scenario
        ///
        /// 1. Transaction: Alice sends the asset to Bob in two separate packages, emitting two events.
        /// 2. Data trigger: Bob forwards exactly one package to Carol; this trigger fires only once.
        #[tokio::test]
        async fn fires_at_most_once_per_step() {
            let mut sandbox = Sandbox::default().with_data_trigger_transfer("bob", 10, "carol");
            sandbox.request_transfers_batched::<2>("alice", 10, "bob");
            let mut block = sandbox.block();
            block.assert_balances([("alice", 60), ("bob", 10), ("carol", 10)]);
            let (events, _committed_block) = block.apply();
            assert_events(&events, "data_trigger/fires_at_most_once_per_step");
            block.assert_balances([("alice", 40), ("bob", 20), ("carol", 20)]);
        }

        /// # Scenario
        ///
        /// 1. Transaction: Alice sends a large donation to Bob.
        /// 2. Data triggers: Bob forwards the donation to Carol, Carol forwards it to Dave, and Dave forwards it back to Bob.
        /// 3. Data trigger: Bob forwards the donation to Eve; this should fail if step 2 has not completed.
        #[tokio::test]
        async fn chains_in_depth_first_order() {
            let mut sandbox = Sandbox::default()
                // Carol receives it before Eve because triggers matching the same event are processed in lexicographical order of their IDs.
                .with_data_trigger_transfer_once("bob", 50, "carol")
                // Sibling trigger waits for depth-first resolution.
                .with_data_trigger_transfer_once("bob", 50, "eve")
                .with_data_trigger_transfer("carol", 50, "dave")
                .with_data_trigger_transfer("dave", 50, "bob");
            sandbox.request_transfer("alice", 50, "bob");
            let mut block = sandbox.block();
            block.assert_balances([
                ("alice", 60),
                ("bob", 10),
                ("carol", 10),
                ("dave", 10),
                ("eve", 10),
            ]);
            let (events, _committed_block) = block.apply();
            assert_events(&events, "data_trigger/chains_in_depth_first_order");
            block.assert_balances([
                ("alice", 10),
                ("bob", 10),
                ("carol", 10),
                ("dave", 10),
                ("eve", 60),
            ]);
        }

        /// # Scenario
        ///
        /// 1. Transaction: Alice sends 50 units to Bob.
        /// 2. Data triggers: each branch (Bob -> Carol -> Dave -> Eve) runs independently to a max depth of 3, forwarding 1 unit per step.
        #[tokio::test]
        async fn each_branch_is_assigned_depth() {
            let mut sandbox = Sandbox::default()
                .with_max_execution_depth(3)
                // Branches: Bob -> Carol
                .with_data_trigger_transfer_labeled("bob", 1, "carol", 0)
                .with_data_trigger_transfer_labeled("bob", 1, "carol", 1)
                .with_data_trigger_transfer_labeled("bob", 1, "carol", 2)
                .with_data_trigger_transfer_labeled("bob", 1, "carol", 3)
                .with_data_trigger_transfer_labeled("bob", 1, "carol", 4)
                .with_data_trigger_transfer_labeled("bob", 1, "carol", 5)
                .with_data_trigger_transfer_labeled("bob", 1, "carol", 6)
                // Common path: Carol -> Dave -> Eve
                .with_data_trigger_transfer("carol", 1, "dave")
                .with_data_trigger_transfer("dave", 1, "eve");
            sandbox.request_transfer("alice", 50, "bob");
            let mut block = sandbox.block();
            block.assert_balances([
                ("alice", 60),
                ("bob", 10),
                ("carol", 10),
                ("dave", 10),
                ("eve", 10),
            ]);
            let (events, _committed_block) = block.apply();
            assert_events(&events, "data_trigger/each_branch_is_assigned_depth");
            block.assert_balances([
                ("alice", 10),
                ("bob", 53),
                ("carol", 10),
                ("dave", 10),
                ("eve", 17),
            ]);
        }

        /// All or none of the initial transaction and subsequent data triggers should take effect.
        #[tokio::test]
        async fn atomically_chains_from_transaction() {
            let sandbox = || {
                let mut res = Sandbox::default();
                res.request_transfer("alice", 50, "bob");
                res
            };

            aborts_on_execution_error(sandbox(), "txn");
            aborts_on_exceeding_depth(sandbox(), "txn");
            commits_on_depleting_lives(sandbox(), "txn");
            commits_on_regular_success(sandbox(), "txn");
        }

        /// All or none of the initial time trigger and subsequent data triggers should take effect.
        #[tokio::test]
        async fn atomically_chains_from_time_trigger() {
            let sandbox = || Sandbox::default().with_time_trigger_transfer("alice", 50, "bob");

            aborts_on_execution_error(sandbox(), "time");
            aborts_on_exceeding_depth(sandbox(), "time");
            commits_on_depleting_lives(sandbox(), "time");
            commits_on_regular_success(sandbox(), "time");
        }

        fn aborts_on_execution_error(sandbox: Sandbox, snapshot_suffix: &str) {
            let mut sandbox = sandbox
                .with_data_trigger_transfer("bob", 10, "carol")
                .with_data_trigger_transfer("bob", 10, "dave")
                // This trigger execution fails.
                .with_data_trigger_transfer("dave", 500, "eve");
            let mut block = sandbox.block();
            block.assert_balances([
                ("alice", 60),
                ("bob", 10),
                ("carol", 10),
                ("dave", 10),
                ("eve", 10),
            ]);
            let (events, _committed_block) = block.apply();
            assert_events(
                &events,
                format!("data_trigger/aborts_on_execution_error-{snapshot_suffix}"),
            );
            // Everything should be rolled back.
            block.assert_balances([
                ("alice", 60),
                ("bob", 10),
                ("carol", 10),
                ("dave", 10),
                ("eve", 10),
            ]);
        }

        fn aborts_on_exceeding_depth(sandbox: Sandbox, snapshot_suffix: &str) {
            let mut sandbox = sandbox
                .with_max_execution_depth(2)
                .with_data_trigger_transfer("bob", 50, "carol")
                .with_data_trigger_transfer("carol", 50, "dave")
                // The execution sequence exceeds the depth limit.
                .with_data_trigger_transfer("dave", 50, "eve");
            let mut block = sandbox.block();
            block.assert_balances([
                ("alice", 60),
                ("bob", 10),
                ("carol", 10),
                ("dave", 10),
                ("eve", 10),
            ]);
            let (events, _committed_block) = block.apply();
            assert_events(
                &events,
                format!("data_trigger/aborts_on_exceeding_depth-{snapshot_suffix}"),
            );
            // Everything should be rolled back.
            block.assert_balances([
                ("alice", 60),
                ("bob", 10),
                ("carol", 10),
                ("dave", 10),
                ("eve", 10),
            ]);
        }

        fn commits_on_depleting_lives(sandbox: Sandbox, snapshot_suffix: &str) {
            let mut sandbox = sandbox
                .with_data_trigger_transfer("bob", 50, "carol")
                // This trigger depletes after an execution.
                .with_data_trigger_transfer_once("carol", 50, "bob");
            let mut block = sandbox.block();
            block.assert_balances([("alice", 60), ("bob", 10), ("carol", 10)]);
            let (events, _committed_block) = block.apply();
            assert_events(
                &events,
                format!("data_trigger/commits_on_depleting_lives-{snapshot_suffix}"),
            );
            // The execution sequence should take effect.
            block.assert_balances([("alice", 10), ("bob", 10), ("carol", 60)]);
        }

        fn commits_on_regular_success(sandbox: Sandbox, snapshot_suffix: &str) {
            let mut sandbox = sandbox
                .with_max_execution_depth(3)
                .with_data_trigger_transfer("bob", 50, "carol")
                .with_data_trigger_transfer("carol", 50, "dave")
                .with_data_trigger_transfer("dave", 50, "eve");
            let mut block = sandbox.block();
            block.assert_balances([
                ("alice", 60),
                ("bob", 10),
                ("carol", 10),
                ("dave", 10),
                ("eve", 10),
            ]);
            let (events, _committed_block) = block.apply();
            assert_events(
                &events,
                format!("data_trigger/commits_on_regular_success-{snapshot_suffix}"),
            );
            // The execution sequence should take effect.
            block.assert_balances([
                ("alice", 10),
                ("bob", 10),
                ("carol", 10),
                ("dave", 10),
                ("eve", 60),
            ]);
        }
    }

    pub struct Sandbox {
        pub state: State,
        // Buffered transactions
        pub transactions: Vec<SignedTransaction>,
    }

    pub struct SandboxBlock<'state> {
        pub state: StateBlock<'state>,
        // Candidate to be validated and committed
        pub block: Option<SignedBlock>,
    }

    pub const ACCOUNTS_STR: [&str; 5] = ["alice", "bob", "carol", "dave", "eve"];
    pub static INIT_BALANCE: LazyLock<AccountBalance> =
        LazyLock::new(|| ACCOUNTS_STR.into_iter().zip([60, 10, 10, 10, 10]).collect());
    pub const INIT_EXECUTION_DEPTH: u8 = u8::MAX;

    pub type AccountBalance = std::collections::BTreeMap<&'static str, u32>;
    pub type AccountMap = std::collections::BTreeMap<&'static str, Credential>;

    pub const DOMAIN_STR: &str = "wonderland";
    pub const ASSET_STR: &str = "rose";
    pub static DOMAIN: LazyLock<DomainId> = LazyLock::new(|| DOMAIN_STR.parse().unwrap());
    pub static ASSET: LazyLock<AssetDefinitionId> =
        LazyLock::new(|| format!("{ASSET_STR}#{DOMAIN_STR}").parse().unwrap());
    pub static ACCOUNT: LazyLock<AccountMap> = LazyLock::new(|| {
        ACCOUNTS_STR
            .iter()
            .map(|name| {
                let key_pair = iroha_crypto::KeyPair::from_seed(
                    name.as_bytes().into(),
                    iroha_crypto::Algorithm::Ed25519,
                )
                .into_parts();
                let credential = Credential {
                    id: format!("{}@{DOMAIN_STR}", key_pair.0).parse().unwrap(),
                    key: key_pair.1,
                };
                (*name, credential)
            })
            .collect()
    });

    #[derive(Debug, Clone)]
    pub struct Credential {
        pub id: AccountId,
        pub key: iroha_crypto::PrivateKey,
    }

    pub static GENESIS_ACCOUNT: LazyLock<Credential> = LazyLock::new(|| {
        let (id, key_pair) = gen_account_in(GENESIS_DOMAIN_ID.clone());
        Credential {
            id,
            key: key_pair.into_parts().1,
        }
    });
    pub static CHAIN_ID: LazyLock<ChainId> =
        LazyLock::new(|| ChainId::from("00000000-0000-0000-0000-000000000000"));

    pub fn asset(account_name: &str) -> AssetId {
        AssetId::new(ASSET.clone(), ACCOUNT[account_name].id.clone())
    }

    pub fn transfer<'a>(
        src: &'a str,
        quantity: u32,
        dest: &'a str,
    ) -> impl IntoIterator<Item = impl Instruction> + 'a {
        transfers_batched::<1>(src, quantity, dest)
    }

    pub fn transfers_batched<'a, const N_INSTRUCTIONS: usize>(
        src: &'a str,
        quantity_per_instruction: u32,
        dest: &'a str,
    ) -> impl IntoIterator<Item = impl Instruction> + 'a {
        (0..N_INSTRUCTIONS).map(move |_| {
            Transfer::asset_numeric(
                asset(src),
                quantity_per_instruction,
                ACCOUNT[dest].id.clone(),
            )
        })
    }

    pub fn assert_events(actual: &[EventBox], snapshot_path: impl AsRef<std::path::Path>) {
        let expected = {
            let mut path = std::path::PathBuf::from(env!("CARGO_MANIFEST_DIR"))
                .join("tests/fixtures")
                .join(snapshot_path.as_ref());
            path.set_extension("json");
            expect_test::expect_file![path]
        };
        let actual = actual
            .iter()
            .filter(|e| !matches!(e, EventBox::Time(_) | EventBox::Pipeline(_)))
            .collect::<Vec<_>>();
        expected.assert_eq(&serde_json::to_string_pretty(&actual).unwrap());
    }

    impl Default for Sandbox {
        fn default() -> Self {
            let world = {
                let domain = Domain::new(DOMAIN.clone()).build(&GENESIS_ACCOUNT.id);
                let asset_def = AssetDefinition::new(ASSET.clone(), NumericSpec::default())
                    .build(&GENESIS_ACCOUNT.id);
                let accounts = ACCOUNT
                    .clone()
                    .into_iter()
                    .chain([("genesis", GENESIS_ACCOUNT.clone())])
                    .map(|(_name, cred)| Account::new(cred.id.clone()).build(&GENESIS_ACCOUNT.id));
                let assets = INIT_BALANCE
                    .iter()
                    .map(|(name, num)| Asset::new(asset(name), *num));

                World::with_assets([domain], accounts, [asset_def], assets, [])
            };
            let kura = crate::kura::Kura::blank_kura_for_testing();
            let query_handle = crate::query::store::LiveQueryStore::start_test();
            let state = State::new(world, kura, query_handle);

            Self {
                state,
                transactions: vec![],
            }
            .with_max_execution_depth(INIT_EXECUTION_DEPTH)
        }
    }

    impl Sandbox {
        #[must_use]
        pub fn with_time_trigger_transfer(self, src: &str, quantity: u32, dest: &str) -> Self {
            self.with_time_trigger_transfer_internal(src, quantity, dest, Repeats::Indefinitely, 0)
        }

        #[must_use]
        pub fn with_time_trigger_transfer_labeled(
            self,
            src: &str,
            quantity: u32,
            dest: &str,
            label: u32,
        ) -> Self {
            self.with_time_trigger_transfer_internal(
                src,
                quantity,
                dest,
                Repeats::Indefinitely,
                label,
            )
        }

        fn with_time_trigger_transfer_internal(
            self,
            src: &str,
            quantity: u32,
            dest: &str,
            repeats: Repeats,
            label: u32,
        ) -> Self {
            let mut block = self.state.world.triggers.block();
            let mut transaction = block.transaction();
            let trigger = Trigger::new(
                format!("time-{src}-{dest}-{label}").parse().unwrap(),
                Action::new(
                    transfer(src, quantity, dest),
                    repeats,
                    GENESIS_ACCOUNT.id.clone(),
                    TimeEventFilter::new(ExecutionTime::PreCommit),
                ),
            )
            .try_into()
            .unwrap();

            transaction
                .add_time_trigger(&self.state.engine, trigger)
                .unwrap();
            transaction.apply();
            block.commit();
            self
        }

        #[must_use]
        pub fn with_data_trigger_transfer(self, src: &str, quantity: u32, dest: &str) -> Self {
            self.with_data_trigger_transfer_internal(src, quantity, dest, Repeats::Indefinitely, 0)
        }

        #[must_use]
        pub fn with_data_trigger_transfer_once(self, src: &str, quantity: u32, dest: &str) -> Self {
            self.with_data_trigger_transfer_internal(src, quantity, dest, Repeats::Exactly(1), 0)
        }

        #[must_use]
        pub fn with_data_trigger_transfer_labeled(
            self,
            src: &str,
            quantity: u32,
            dest: &str,
            label: u32,
        ) -> Self {
            self.with_data_trigger_transfer_internal(
                src,
                quantity,
                dest,
                Repeats::Indefinitely,
                label,
            )
        }

        fn with_data_trigger_transfer_internal(
            self,
            src: &str,
            quantity: u32,
            dest: &str,
            repeats: Repeats,
            label: u32,
        ) -> Self {
            let mut block = self.state.world.triggers.block();
            let mut transaction = block.transaction();
            let trigger = Trigger::new(
                format!("data-{src}-{dest}-{label}").parse().unwrap(),
                Action::new(
                    transfer(src, quantity, dest),
                    repeats,
                    GENESIS_ACCOUNT.id.clone(),
                    AssetEventFilter::new()
                        .for_events(AssetEventSet::Added)
                        .for_asset(asset(src)),
                ),
            )
            .try_into()
            .unwrap();

            transaction
                .add_data_trigger(&self.state.engine, trigger)
                .unwrap();
            transaction.apply();
            block.commit();
            self
        }

        #[must_use]
        pub fn with_max_execution_depth(self, depth: u8) -> Self {
            let mut world = self.state.world.block();
            world.parameters.smart_contract.execution_depth = depth;
            world.commit();
            self
        }

        pub fn request_transfer(&mut self, src: &str, quantity: u32, dest: &str) {
            self.request_transfers_batched::<1>(src, quantity, dest);
        }

        pub fn request_transfers_batched<const N_INSTRUCTIONS: usize>(
            &mut self,
            src: &str,
            quantity_per_instruction: u32,
            dest: &str,
        ) {
            let transaction = {
                let instructions =
                    transfers_batched::<N_INSTRUCTIONS>(src, quantity_per_instruction, dest);
                TransactionBuilder::new(CHAIN_ID.clone(), GENESIS_ACCOUNT.id.clone())
                    .with_instructions(instructions)
                    .sign(&GENESIS_ACCOUNT.key)
            };
            self.transactions.push(transaction);
        }

        pub fn block(&mut self) -> SandboxBlock<'_> {
            let block: SignedBlock = {
                let transactions = {
                    let signed = core::mem::take(&mut self.transactions);
                    // Skip static analysis (AcceptedTransaction::accept)
                    signed.into_iter().map(AcceptedTransaction).collect()
                };
                BlockBuilder::new(transactions)
                    .chain(0, self.state.view().latest_block().as_deref())
                    .sign(&GENESIS_ACCOUNT.key)
                    .unpack(|_| {})
                    .into()
            };

            SandboxBlock {
                state: self.state.block(block.header()),
                block: Some(block),
            }
        }
    }

    impl SandboxBlock<'_> {
        pub fn apply(&mut self) -> (Vec<EventBox>, CommittedBlock) {
            let valid = ValidBlock::validate_unchecked(
                core::mem::take(&mut self.block).unwrap(),
                &mut self.state,
            )
            .unpack(|_| {});
            let committed = valid.commit_unchecked().unpack(|_| {});
            let events = self.state.apply_without_execution(
                &committed,
                // topology in state is only used by sumeragi
                vec![],
            );

            (events, committed)
        }

        pub fn assert_balances(&self, expected: impl Into<AccountBalance>) {
            let expected = expected.into();
            let actual: AccountBalance = ACCOUNTS_STR
                .iter()
                .filter(|name| expected.contains_key(*name))
                .map(|name| {
                    let balance = self
                        .state
                        .world
                        .assets
                        .get(&asset(name))
                        .map_or_else(|| panic!("{name}'s asset not found"), |asset| asset.value)
                        .try_into()
                        .unwrap();
                    (*name, balance)
                })
                .collect();

            assert_eq!(actual, expected);
        }
    }
}<|MERGE_RESOLUTION|>--- conflicted
+++ resolved
@@ -135,7 +135,6 @@
 
         match &tx.instructions() {
             Executable::Instructions(instructions) => {
-<<<<<<< HEAD
                 // First, validate supplied wasms.
                 instructions
                     .iter()
@@ -169,7 +168,7 @@
                             Ok(())
                         }
                     })?;
-=======
+
                 if instructions.is_empty() {
                     return Err(AcceptTransactionFail::TransactionLimit(
                         TransactionLimitError {
@@ -177,7 +176,6 @@
                         },
                     ));
                 }
->>>>>>> f77a749c
 
                 let instruction_limit = limits
                     .max_instructions
@@ -265,17 +263,10 @@
         wasm_cache: &mut WasmCache<'_, '_, '_>,
     ) -> (HashOf<TransactionEntrypoint>, TransactionResultInner) {
         let mut state_transaction = self.transaction();
-<<<<<<< HEAD
-        if let Err(rejection_reason) =
-            Self::validate_transaction_internal(&tx, &mut state_transaction, wasm_cache)
-        {
-            return Err((tx.0.into(), rejection_reason));
-=======
         let hash = tx.as_ref().hash_as_entrypoint();
-        let result = Self::validate_transaction_internal(tx, &mut state_transaction, wasm_cache);
+        let result = Self::validate_transaction_internal(&tx, &mut state_transaction, wasm_cache);
         if result.is_ok() {
             state_transaction.apply();
->>>>>>> f77a749c
         }
 
         (hash, result)

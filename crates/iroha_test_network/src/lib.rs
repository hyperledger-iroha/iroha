//! Puppeteer for `irohad`, to create test networks

mod config;
pub mod fslock_ports;

use core::{fmt::Debug, time::Duration};
use std::{
    borrow::Cow,
    iter,
    num::NonZero,
    path::{Path, PathBuf},
    process::{ExitStatus, Stdio},
    sync::{
        atomic::{AtomicBool, AtomicUsize, Ordering},
        Arc, OnceLock,
    },
};

use backoff::ExponentialBackoffBuilder;
use color_eyre::eyre::{eyre, Context, Result};
pub use config::chain_id;
use fslock_ports::AllocatedPort;
use futures::{pin_mut, prelude::*, stream::FuturesUnordered};
use iroha::{client::Client, data_model::prelude::*};
use iroha_config::base::{
    read::ConfigReader,
    toml::{TomlSource, WriteExt as _, Writer as TomlWriter},
};
use iroha_crypto::{Algorithm, ExposedPrivateKey, KeyPair, PrivateKey};
use iroha_data_model::{
    isi::InstructionBox,
    parameter::{SmartContractParameter, SumeragiParameter, SumeragiParameters},
    ChainId,
};
use iroha_genesis::GenesisSpec;
use iroha_primitives::{
    addr::{socket_addr, SocketAddr},
    unique_vec::UniqueVec,
};
use iroha_telemetry::metrics::Status;
use iroha_test_samples::{ALICE_ID, ALICE_KEYPAIR};
use nonzero_ext::nonzero;
use rand::{prelude::IteratorRandom, thread_rng};
use tokio::{
    fs::File,
    io::{AsyncBufReadExt, AsyncWriteExt, BufReader},
    process::Child,
    runtime::{self, Runtime},
    sync::{broadcast, oneshot, watch, Mutex},
    task::{spawn_blocking, JoinSet},
    time::timeout,
};
use toml::Table;
use tracing::{debug, error, info, info_span, warn, Instrument};

pub use crate::config::genesis as genesis_factory;

const INSTANT_PIPELINE_TIME: Duration = Duration::from_millis(500);
const DEFAULT_BLOCK_SYNC: Duration = Duration::from_millis(150);
const PEER_START_TIMEOUT: Duration = Duration::from_secs(30);
const PEER_SHUTDOWN_TIMEOUT: Duration = Duration::from_secs(5);

const NON_OPTIMIZED_WASM_FUEL: NonZero<u64> = nonzero!(90_000_000u64);
const SYNC_TIMEOUT: Duration = Duration::from_secs(5);
const CLIENT_TX_STATUS_TIMEOUT: Duration = Duration::from_secs(15);

const TEMPDIR_PREFIX: &str = "irohad_test_network_";
const TEMPDIR_IN_ENV: &str = "TEST_NETWORK_TMP_DIR";

const PROGRAM_IROHAD_ENV: &str = "TEST_NETWORK_BIN_IROHAD";
const PROGRAM_IROHA_ENV: &str = "TEST_NETWORK_BIN_IROHA";

/// Utility to get the root of the repository
pub fn repo_root() -> PathBuf {
    PathBuf::from(env!("CARGO_MANIFEST_DIR"))
        .join("../../")
        .canonicalize()
        .unwrap()
}

fn tempdir_in() -> Option<impl AsRef<Path>> {
    static ENV: OnceLock<Option<PathBuf>> = OnceLock::new();

    ENV.get_or_init(|| std::env::var(TEMPDIR_IN_ENV).map(PathBuf::from).ok())
        .as_ref()
}

fn init_logger_once() {
    use tracing_subscriber::{layer::SubscriberExt, util::SubscriberInitExt};

    static ONCE: OnceLock<()> = OnceLock::new();

    ONCE.get_or_init(|| {
        tracing_subscriber::registry()
            .with(tracing_subscriber::EnvFilter::from("debug"))
            .with(
                tracing_subscriber::fmt::layer()
                    .pretty()
                    .with_timer(tracing_subscriber::fmt::time::time()),
            )
            .init();
    });
}

fn generate_and_keep_temp_dir() -> PathBuf {
    let mut builder = tempfile::Builder::new();
    builder.keep(true).prefix(TEMPDIR_PREFIX);
    match tempdir_in() {
        Some(create_within) => builder.tempdir_in(create_within),
        None => builder.tempdir(),
    }
    .expect("tempdir creation should work")
    .path()
    .to_path_buf()
}

/// Environment of a specific test network.
///
/// Configures things such as the temporary directory with all artifacts or the binaries to use.
///
/// Shared across [`Network`] and [`NetworkPeer`].
#[derive(Debug)]
pub struct Environment {
    /// Working directory
    dir: PathBuf,
}

/// Programs to work with
pub enum Program {
    /// Iroha Daemon CLI
    Irohad,
    /// Iroha Client CLI
    Iroha,
}

impl Program {
    /// Resolve program path.
    ///
    /// # Errors
    ///
    /// If the path is not found.
    pub fn resolve(&self) -> color_eyre::Result<PathBuf> {
        let (name, env, default) = match self {
            Self::Irohad => ("irohad", PROGRAM_IROHAD_ENV, "target/release/irohad"),
            Self::Iroha => ("iroha", PROGRAM_IROHA_ENV, "target/release/iroha"),
        };

        std::env::var(env)
            .map_or_else(
                |err| {
                    repo_root()
                        .join(default)
                        .canonicalize()
                        .wrap_err_with(|| eyre!("Used default path: {default} (env: {err})"))
                },
                |path| {
                    repo_root()
                        .join(&path)
                        .canonicalize()
                        .wrap_err_with(|| eyre!("Used path from {env}: {path}"))
                },
            )
            .wrap_err_with(|| {
                eyre!(
                    "Could not resolve path of `{name}` program. Have you built it?\n\
                   There are a few solutions:\n  \
                   1. Run `cargo build` so that `{default}` becomes available\n  \
                   2. Provide a different path via `{env}` env var"
                )
            })
    }
}

impl Environment {
    /// Side effects:
    ///
    /// - Initializes logger (once)
    /// - Creates a temporary directory (keep: true)
    fn new() -> Self {
        init_logger_once();
        let dir = generate_and_keep_temp_dir();
        Self { dir }
    }
}

/// Network of peers
pub struct Network {
    env: Environment,
    peers: Vec<NetworkPeer>,

    block_time: Duration,
    commit_time: Duration,

<<<<<<< HEAD
    genesis: GenesisSpec,
=======
    genesis_isi: Vec<InstructionBox>,
>>>>>>> d77d19d2
    config_layers: Vec<Table>,
}

impl Network {
    /// Add a peer to the network.
    pub fn add_peer(&mut self, peer: &NetworkPeer) {
        self.peers.push(peer.clone());
    }

    /// Remove a peer from the network.
    pub fn remove_peer(&mut self, peer: &NetworkPeer) {
        self.peers.retain(|x| x != peer);
    }

    /// Access network peers
    pub fn peers(&self) -> &Vec<NetworkPeer> {
        &self.peers
    }

    /// Get a random peer in the network
    pub fn peer(&self) -> &NetworkPeer {
        self.peers
            .iter()
            .choose(&mut thread_rng())
            .expect("there is at least one peer")
    }

    /// Access the environment of the network
    pub fn env(&self) -> &Environment {
        &self.env
    }

    /// Start all peers, waiting until they are up and have committed genesis.
    ///
    /// # Panics
    /// - If some peer was already started
    /// - If some peer exists early
    pub async fn start_all(&self) -> &Self {
        timeout(
            PEER_START_TIMEOUT,
            self.peers
                .iter()
                .map(|peer| async move {
                    peer.start_checked(self.config_layers(), self.genesis())
                        .await
                        .expect("peer failed to start");
                    peer.once_block(1).await;
                })
                .collect::<FuturesUnordered<_>>()
                .collect::<Vec<_>>(),
        )
        .await
        .expect("expected peers to start within timeout");
        self
    }

    /// Pipeline time of the network.
    ///
    /// Is relevant only if users haven't submitted [`SumeragiParameter`] changing it.
    /// Users should do it through a network method (which hasn't been necessary yet).
    pub fn pipeline_time(&self) -> Duration {
        self.block_time + self.commit_time
    }

    pub fn sync_timeout(&self) -> Duration {
        SYNC_TIMEOUT
    }

    pub fn peer_startup_timeout(&self) -> Duration {
        PEER_START_TIMEOUT
    }

    /// Get a client for a random peer in the network
    pub fn client(&self) -> Client {
        self.peer().client()
    }

    /// Chain ID of the network
    pub fn chain_id(&self) -> ChainId {
        config::chain_id()
    }

    /// Base configuration of all peers.
    ///
    /// Includes `trusted_peers` parameter, containing all currently present peers.
    pub fn config_layers(&self) -> impl Iterator<Item = Cow<'_, Table>> {
        self.config_layers
            .iter()
            .map(Cow::Borrowed)
            .chain(Some(Cow::Owned(
                Table::new().write(["trusted_peers"], self.trusted_peers()),
            )))
    }

    /// Network genesis block.
<<<<<<< HEAD
    pub fn genesis(&self) -> &GenesisSpec {
        &self.genesis
=======
    ///
    /// It uses the basic [`genesis_factory`] with [`Self::genesis_isi`] +
    /// topology of the network peers.
    pub fn genesis(&self) -> GenesisBlock {
        genesis_factory(
            self.genesis_isi.clone(),
            self.peers.iter().map(NetworkPeer::id).collect(),
        )
    }

    /// Genesis block instructions
    pub fn genesis_isi(&self) -> &Vec<InstructionBox> {
        &self.genesis_isi
>>>>>>> d77d19d2
    }

    /// Shutdown running peers
    pub async fn shutdown(&self) -> &Self {
        self.peers
            .iter()
            .filter(|peer| peer.is_running())
            .map(|peer| peer.shutdown())
            .collect::<FuturesUnordered<_>>()
            .collect::<Vec<_>>()
            .await;
        self
    }

    fn trusted_peers(&self) -> UniqueVec<Peer> {
        self.peers
            .iter()
            .map(|x| Peer::new(x.p2p_address(), x.id()))
            .collect()
    }

    /// Resolves when all _running_ peers have at least N non-empty blocks
    /// # Errors
    /// If this doesn't happen within a timeout.
    pub async fn ensure_blocks(&self, height: u64) -> Result<&Self> {
        self.ensure_blocks_with(BlockHeight::predicate_non_empty(height))
            .await
            .wrap_err_with(|| eyre!("expected to reach height={height}"))?;

        info!(%height, "network sync height");

        Ok(self)
    }

    pub async fn ensure_blocks_with<F: Fn(BlockHeight) -> bool>(&self, f: F) -> Result<&Self> {
        timeout(
            self.sync_timeout(),
            once_blocks_sync(self.peers.iter().filter(|x| x.is_running()), &f),
        )
        .await
        .wrap_err("Network overall height did not pass given predicate within timeout")??;

        Ok(self)
    }
}

/// Determines how [`NetworkBuilder`] configures [`SmartContractParameter::Fuel`] in the genesis.
#[derive(Default)]
pub enum WasmFuelConfig {
    /// Do not set anything, i.e. let Iroha use its default value
    Unset,
    /// Set to a specific value
    Value(NonZero<u64>),
    /// Determine automatically based on the WASM samples build profile
    /// (received from [`iroha_test_samples::load_wasm_build_profile`]).
    ///
    /// If the profile is not optimized, the fuel will be increased, otherwise the same as
    /// [`WasmFuelConfig::Unset`].
    #[default]
    Auto,
}

/// Builder of [`Network`]
pub struct NetworkBuilder {
    env: Environment,
    n_peers: usize,
    config_layers: Vec<Table>,
    pipeline_time: Option<Duration>,
    wasm_fuel: WasmFuelConfig,
    genesis_isi: Vec<InstructionBox>,
    seed: Option<String>,
}

impl Default for NetworkBuilder {
    fn default() -> Self {
        Self::new()
    }
}

/// Test network builder
impl NetworkBuilder {
    /// Constructor
    pub fn new() -> Self {
        Self {
            env: Environment::new(),
            n_peers: 1,
            config_layers: vec![],
            pipeline_time: Some(INSTANT_PIPELINE_TIME),
            wasm_fuel: WasmFuelConfig::default(),
            genesis_isi: vec![],
            seed: None,
        }
    }

    /// Set the number of peers in the network.
    ///
    /// One by default.
    pub fn with_peers(mut self, n_peers: usize) -> Self {
        assert_ne!(n_peers, 0);
        self.n_peers = n_peers;
        self
    }

    /// Set the pipeline time.
    ///
    /// Translates into setting of the [`SumeragiParameter::BlockTimeMs`] (1/3) and
    /// [`SumeragiParameter::CommitTimeMs`] (2/3) in the genesis block.
    ///
    /// Reflected in [`Network::pipeline_time`].
    pub fn with_pipeline_time(mut self, duration: Duration) -> Self {
        self.pipeline_time = Some(duration);
        self
    }

    /// Do not overwrite default pipeline time ([`SumeragiParameters::default`]) in genesis.
    pub fn with_default_pipeline_time(mut self) -> Self {
        self.pipeline_time = None;
        self
    }

    /// Add a new TOML configuration _layer_, using [`TomlWriter`] helper.
    ///
    /// Layers are composed using `extends` field in the final config file:
    ///
    /// ```toml
    /// extends = ["layer-1.toml", "layer-2.toml", "layer-3.toml"]
    /// ```
    ///
    /// Thus, layers are merged sequentially, with later ones overriding _conflicting_ parameters from earlier ones.
    ///
    /// # Example
    ///
    /// ```
    /// use iroha_test_network::NetworkBuilder;
    ///
    /// NetworkBuilder::new().with_config_layer(|t| {
    ///     t.write(["logger", "level"], "DEBUG");
    /// });
    /// ```
    pub fn with_config_layer<F>(mut self, f: F) -> Self
    where
        for<'a> F: FnOnce(&'a mut TomlWriter<'a>),
    {
        let mut table = Table::new();
        let mut writer = TomlWriter::new(&mut table);
        f(&mut writer);
        self.config_layers.push(table);
        self
    }

    /// Append an instruction to genesis.
    pub fn with_genesis_instruction(mut self, isi: impl Into<InstructionBox>) -> Self {
        self.genesis_isi.push(isi.into());
        self
    }

    pub fn with_base_seed(mut self, seed: impl ToString) -> Self {
        self.seed = Some(seed.to_string());
        self
    }

    /// Set [`WasmFuelConfig`].
    ///
    /// [`WasmFuelConfig::Auto`] by default.
    pub fn with_wasm_fuel(mut self, config: WasmFuelConfig) -> Self {
        self.wasm_fuel = config;
        self
    }

    /// Build the [`Network`]. Doesn't start it.
    pub fn build(self) -> Network {
        let peers: Vec<_> = (0..self.n_peers)
            .map(|i| {
                let seed = self.seed.as_ref().map(|x| format!("{x}-peer-{i}"));
                NetworkPeerBuilder::new()
                    .with_seed(seed.as_ref().map(|x| x.as_bytes()))
                    .build(&self.env)
            })
            .collect();

        let block_sync_gossip_period = DEFAULT_BLOCK_SYNC;

        let block_time;
        let commit_time;
        if let Some(duration) = self.pipeline_time {
            block_time = duration / 3;
            commit_time = duration / 2;
        } else {
            block_time = SumeragiParameters::default().block_time();
            commit_time = SumeragiParameters::default().commit_time();
        }

        let set_wasm_fuel = match self.wasm_fuel {
            WasmFuelConfig::Unset => None,
            WasmFuelConfig::Value(value) => Some(value),
            WasmFuelConfig::Auto => {
                let profile = iroha_test_samples::load_wasm_build_profile();
                if profile.is_optimized() {
                    None
                } else {
                    Some(NON_OPTIMIZED_WASM_FUEL)
                }
            }
        }
        .map(|value| {
            InstructionBox::SetParameter(SetParameter::new(Parameter::Executor(
                SmartContractParameter::Fuel(value),
            )))
        });

        let genesis_isi: Vec<_> = [
            InstructionBox::SetParameter(SetParameter::new(Parameter::Sumeragi(
                SumeragiParameter::BlockTimeMs(block_time.as_millis() as u64),
            ))),
            InstructionBox::SetParameter(SetParameter::new(Parameter::Sumeragi(
                SumeragiParameter::CommitTimeMs(commit_time.as_millis() as u64),
            ))),
        ]
        .into_iter()
        .chain(set_wasm_fuel)
        .chain(self.genesis_isi)
        .collect();

<<<<<<< HEAD
        let genesis =
            crate::config::genesis(genesis_isi, peers.iter().map(NetworkPeer::id).collect());

=======
>>>>>>> d77d19d2
        Network {
            env: self.env,
            peers,
            block_time,
            commit_time,
<<<<<<< HEAD
            genesis,
=======
            genesis_isi,
>>>>>>> d77d19d2
            config_layers: Some(config::base_iroha_config().write(
                ["network", "block_gossip_period_ms"],
                block_sync_gossip_period.as_millis() as u64,
            ))
            .into_iter()
            .chain(self.config_layers)
            .collect(),
        }
    }

    /// Same as [`Self::build`], but also creates a [`Runtime`].
    ///
    /// This method exists for convenience and to preserve compatibility with non-async tests.
    pub fn build_blocking(self) -> (Network, Runtime) {
        let rt = runtime::Builder::new_multi_thread()
            .thread_stack_size(32 * 1024 * 1024)
            .enable_all()
            .build()
            .unwrap();
        let network = self.build();
        (network, rt)
    }

    /// Build and start the network.
    ///
    /// Resolves when all peers are running and have committed genesis block.
    /// See [`Network::start_all`].
    pub async fn start(self) -> Result<Network> {
        let network = self.build();
        network.start_all().await;
        Ok(network)
    }

    /// Combination of [`Self::build_blocking`] and [`Self::start`].
    pub fn start_blocking(self) -> Result<(Network, Runtime)> {
        let (network, rt) = self.build_blocking();
        rt.block_on(async { network.start_all().await });
        Ok((network, rt))
    }
}

/// Running Iroha peer.
///
/// Aborts peer forcefully when dropped
#[derive(Debug)]
struct PeerRun {
    tasks: JoinSet<()>,
    shutdown: oneshot::Sender<()>,
}

/// Lifecycle events of a peer
#[derive(Copy, Clone, Debug)]
pub enum PeerLifecycleEvent {
    /// Process spawned
    Spawned,
    /// Server started to respond
    ServerStarted,
    /// Process terminated
    Terminated { status: ExitStatus },
    /// Process was killed
    Killed,
    /// Caught a related pipeline event
    BlockApplied { height: u64 },
}

/// Controls execution of `irohad` child process.
///
/// While exists, allocates socket ports and a temporary directory (not cleared automatically).
///
/// It can be started and shut down repeatedly.
/// It stores configuration and logs for each run separately.
///
/// When dropped, aborts the child process (if it is running).
#[derive(Clone, Debug)]
pub struct NetworkPeer {
    mnemonic: String,
    span: tracing::Span,
    key_pair: KeyPair,
    dir: PathBuf,
    run: Arc<Mutex<Option<PeerRun>>>,
    runs_count: Arc<AtomicUsize>,
    is_running: Arc<AtomicBool>,
    events: broadcast::Sender<PeerLifecycleEvent>,
    block_height: watch::Sender<Option<BlockHeight>>,
    // dropping these the last
    port_p2p: Arc<AllocatedPort>,
    port_api: Arc<AllocatedPort>,
}

impl NetworkPeer {
    pub fn builder() -> NetworkPeerBuilder {
        NetworkPeerBuilder::new()
    }

    /// Spawn the child process.
    ///
    /// Passed configuration must contain network topology in the `trusted_peers` parameter.
    ///
    /// This function waits for peer server to start working,
    /// in particular it waits for `/status` response and connects to event stream.
    /// However it doesn't wait for genesis block to be committed.
    /// See [`Self::events`]/[`Self::once`]/[`Self::once_block`] to monitor peer's lifecycle.
    ///
    /// # Panics
    /// If peer was not started.
    pub async fn start<T: AsRef<Table>>(
        &self,
        config_layers: impl Iterator<Item = T>,
        genesis: &GenesisSpec,
    ) {
        let mut run_guard = self.run.lock().await;
        assert!(run_guard.is_none(), "already running");

        let run_num = self.runs_count.fetch_add(1, Ordering::Relaxed) + 1;
        let span = info_span!(parent: &self.span, "peer_run", run_num);
        span.in_scope(|| info!("Starting"));

        let config_path = self
            .write_run_config(config_layers, genesis, run_num)
            .await
            .expect("fatal failure");

        let mut cmd = tokio::process::Command::new(Program::Irohad.resolve().unwrap());
        cmd.stdout(Stdio::piped())
            .stderr(Stdio::piped())
            .kill_on_drop(true)
            .arg("--config")
            .arg(config_path)
            .arg("--terminal-colors=true");
        cmd.current_dir(&self.dir);
        let mut child = cmd.spawn().expect("spawn failure is abnormal");
        self.is_running.store(true, Ordering::Relaxed);
        let _ = self.events.send(PeerLifecycleEvent::Spawned);

        let mut tasks = JoinSet::<()>::new();

        {
            let output = child.stdout.take().unwrap();
            let mut file = File::create(self.dir.join(format!("run-{run_num}-stdout.log")))
                .await
                .unwrap();
            tasks.spawn(async move {
                let mut lines = BufReader::new(output).lines();
                while let Ok(Some(line)) = lines.next_line().await {
                    file.write_all(line.as_bytes())
                        .await
                        .expect("writing logs to file shouldn't fail");
                    file.write_all("\n".as_bytes())
                        .await
                        .expect("shouldn't fail either");
                    file.flush()
                        .await
                        .expect("writing logs to file shouldn't fail");
                }
            });
        }
        {
            let span = span.clone();
            let output = child.stderr.take().unwrap();
            let path = self.dir.join(format!("run-{run_num}-stderr.log"));
            tasks.spawn(async move {
                let mut in_memory = PeerStderrBuffer {
                    span,
                    buffer: String::new(),
                };
                let mut lines = BufReader::new(output).lines();
                while let Ok(Some(line)) = lines.next_line().await {
                    in_memory.buffer.push_str(&line);
                    in_memory.buffer.push('\n');
                }

                let mut file = File::create(path).await.expect("should create");
                file.write_all(in_memory.buffer.as_bytes())
                    .await
                    .expect("should write");
            });
        }

        let (shutdown_tx, shutdown_rx) = oneshot::channel::<()>();
        let is_normal_shutdown_started = Arc::new(AtomicBool::new(false));
        let peer_exit = PeerExit {
            child,
            span: span.clone(),
            is_running: self.is_running.clone(),
            is_normal_shutdown_started: is_normal_shutdown_started.clone(),
            events: self.events.clone(),
            block_height: self.block_height.clone(),
        };
        tasks.spawn(
            async move {
                if let Err(err) = peer_exit.monitor(shutdown_rx).await {
                    error!("something went very bad during peer exit monitoring: {err}");
                    panic!()
                }
            }
            .instrument(span.clone()),
        );

        {
            let client = self.client();
            let events_tx = self.events.clone();
            let block_height_tx = self.block_height.clone();
            let is_running = self.is_running.clone();
            tasks.spawn(
                async move {
                    let status_client = client.clone();
                    let status = backoff::future::retry(
                        ExponentialBackoffBuilder::new()
                            .with_initial_interval(Duration::from_millis(50))
                            .with_max_interval(Duration::from_secs(1))
                            .with_max_elapsed_time(None)
                            .build(),
                        move || {
                            let client = status_client.clone();
                            async move {
                                let status = spawn_blocking(move || client.get_status())
                                    .await
                                    .expect("should not panic");
                                if let Err(err) = &status {
                                    warn!("get status failed: {err}")
                                };
                                Ok(status?)
                            }
                        },
                    )
                    .await
                    .expect("there is no max elapsed time");
                    let mut block_height = BlockHeight::from(status);
                    let _ = events_tx.send(PeerLifecycleEvent::ServerStarted);
                    let _ = block_height_tx.send_replace(Some(block_height));
                    info!(?status, "server started");

                    loop {
                        let blocks = match client
                            .listen_for_blocks(NonZero::new(block_height.total + 1).unwrap())
                            .await
                        {
                            Ok(stream) => stream,
                            Err(err) => {
                                if is_running.load(Ordering::Relaxed) {
                                const RETRY: Duration = Duration::from_secs(1);
                                error!(?err, "failed to subscribe to blocks; will retry again in {RETRY:?}");
                                tokio::time::sleep(RETRY).await;
                                 continue;
                                }
                                else {
                                debug!(%err, "failed to subscribe to blocks; peer is terminated, quitting");
                                    break;
                                }
                            }
                        };
                        pin_mut!(blocks);

                        while let Some(Ok(block)) = blocks.next().await {
                            let height = block.header().height().get();
                            let is_empty = block.header().merkle_root().is_none();
                            assert_eq!(height, block_height.total + 1);
                            block_height.total += 1;
                            if !is_empty {
                                block_height.non_empty += 1;
                            }

                            info!(?block_height, "received block");
                            block_height_tx.send_modify(|x| {
                                if x.is_some() {
                                    *x = Some(block_height);
                                }
                                // if none - peer terminated
                            });
                        }
                        if is_normal_shutdown_started.load(Ordering::Relaxed) {
                            info!("block stream closed normally after shutdown");
                            break
                        }
                        else {
                            warn!("blocks stream closed while there is no shutdown signal yet; reconnecting");
                        }
                    }
                }
                .instrument(span),
            );
        }

        *run_guard = Some(PeerRun {
            tasks,
            shutdown: shutdown_tx,
        });
    }

    /// Forcefully kills the running peer
    ///
    /// # Panics
    /// If peer was not started.
    pub async fn shutdown(&self) {
        let mut guard = self.run.lock().await;
        let Some(run) = (*guard).take() else {
            panic!("peer is not running, nothing to shut down");
        };
        if self.is_running() {
            let _ = run.shutdown.send(());
            timeout(PEER_SHUTDOWN_TIMEOUT, run.tasks.join_all())
                .await
                .expect("run-related tasks should exit within timeout");
            assert!(!self.is_running());
        }
    }

    /// Like [`Self::start`], but also ensures that server starts and the genesis block is committed.
    pub async fn start_checked<T: AsRef<Table>>(
        &self,
        config_layers: impl Iterator<Item = T>,
        genesis: &GenesisSpec,
    ) -> Result<()> {
        let failure = async move {
            self.once(|e| matches!(e, PeerLifecycleEvent::Terminated { .. }))
                .await;
            panic!("a peer exited unexpectedly");
        };
        let success = async move {
            self.start(config_layers, genesis).await;
            self.once(|e| matches!(e, PeerLifecycleEvent::ServerStarted))
                .await;
            self.once_block_with(|height| height.non_empty == 1).await
        };

        tokio::select! {
            _ = failure => {
                Err(eyre!("Peer exited unexpectedly"))
            },
            _ = success => {
                Ok(())
            },
        }
    }

    /// Subscribe on peer lifecycle events.
    pub fn events(&self) -> broadcast::Receiver<PeerLifecycleEvent> {
        self.events.subscribe()
    }

    /// Wait _once_ an event matches a predicate.
    ///
    /// ```ignore
    /// use iroha_test_network::{Network, NetworkBuilder, PeerLifecycleEvent};
    ///
    /// #[tokio::main]
    /// async fn main() {
    ///     let network = NetworkBuilder::new().build();
    ///     let peer = network.peer();
    ///
    ///     tokio::join!(
    ///         peer.start(network.config_layers(), None),
    ///         peer.once(|event| matches!(event, PeerLifecycleEvent::ServerStarted))
    ///     );
    /// }
    /// ```
    ///
    /// It is a narrowed version of [`Self::events`].
    pub async fn once<F>(&self, f: F)
    where
        F: Fn(PeerLifecycleEvent) -> bool,
    {
        let mut rx = self.events();
        loop {
            tokio::select! {
                Ok(event) = rx.recv() => {
                    if f(event) { break }
                }
            }
        }
    }

    /// Wait until peer's non-empty block height reaches N.
    ///
    /// Resolves immediately if peer is already running _and_ has at least N non-empty blocks committed.
    pub async fn once_block(&self, n: u64) {
        self.once_block_with(|height| height.non_empty >= n).await
    }

    /// Wait until peer's block height passes the given predicate.
    ///
    /// Resolves immediately if peer is running _and_ the predicate passes.
    pub async fn once_block_with<F: Fn(BlockHeight) -> bool>(&self, f: F) {
        let mut recv = self.block_height.subscribe();

        if recv.borrow().map(&f).unwrap_or(false) {
            return;
        }

        loop {
            recv.changed()
                .await
                .expect("could fail only if the peer is dropped");

            if recv.borrow_and_update().map(&f).unwrap_or(false) {
                break;
            }
        }
    }

    /// Generated mnemonic string, useful for logs
    pub fn mnemonic(&self) -> &str {
        &self.mnemonic
    }

    /// Generated [`PeerId`]
    pub fn id(&self) -> PeerId {
        PeerId::new(self.key_pair.public_key().clone())
    }

    pub fn p2p_address(&self) -> SocketAddr {
        socket_addr!(127.0.0.1:**self.port_p2p)
    }

    /// Check whether the peer is running
    pub fn is_running(&self) -> bool {
        self.is_running.load(Ordering::Relaxed)
    }

    /// Create a client to interact with this peer
    pub fn client_for(&self, account_id: &AccountId, account_private_key: PrivateKey) -> Client {
        let config = ConfigReader::new()
            .with_toml_source(TomlSource::inline(
                Table::new()
                    .write("chain", config::chain_id())
                    .write(["account", "domain"], account_id.domain())
                    .write(["account", "public_key"], account_id.signatory())
                    .write(
                        ["account", "private_key"],
                        ExposedPrivateKey(account_private_key.clone()),
                    )
                    .write(
                        ["transaction", "status_timeout_ms"],
                        u64::try_from(CLIENT_TX_STATUS_TIMEOUT.as_millis()).expect("must fit"),
                    )
                    .write("torii_url", format!("http://127.0.0.1:{}", self.port_api)),
            ))
            .read_and_complete::<iroha::config::UserConfig>()
            .expect("peer client config should be valid")
            .parse()
            .expect("peer client config should be valid");

        Client::new(config)
    }

    /// Client for Alice. ([`Self::client_for`] + [`Signatory::Alice`])
    pub fn client(&self) -> Client {
        self.client_for(&ALICE_ID, ALICE_KEYPAIR.private_key().clone())
    }

    pub async fn status(&self) -> Result<Status> {
        let client = self.client();
        spawn_blocking(move || client.get_status())
            .await
            .expect("should not panic")
    }

    pub fn blocks(&self) -> watch::Receiver<Option<BlockHeight>> {
        self.block_height.subscribe()
    }

    fn write_base_config(&self) {
        let cfg = Table::new()
            .write("public_key", self.key_pair.public_key())
            .write(
                "private_key",
                ExposedPrivateKey(self.key_pair.private_key().clone()),
            )
            .write(["network", "address"], self.p2p_address())
            .write(["network", "public_address"], self.p2p_address())
            .write(
                ["torii", "address"],
                socket_addr!(127.0.0.1:**self.port_api),
            );
        std::fs::write(
            self.dir.join("config.base.toml"),
            toml::to_string(&cfg).unwrap(),
        )
        .unwrap();
    }

    async fn write_run_config<T: AsRef<Table>>(
        &self,
        cfg_extra_layers: impl Iterator<Item = T>,
        genesis: &GenesisSpec,
        run: usize,
    ) -> Result<PathBuf> {
        let extra_layers: Vec<_> = cfg_extra_layers
            .enumerate()
            .map(|(i, table)| (format!("run-{run}-config.layer-{i}.toml"), table))
            .collect();

        for (path, table) in &extra_layers {
            tokio::fs::write(self.dir.join(path), toml::to_string(table.as_ref())?).await?;
        }

        let mut final_config = Table::new().write(
            "extends",
            // should be written on peer's initialization
            iter::once("config.base.toml".to_string())
                .chain(extra_layers.into_iter().map(|(path, _)| path))
                .collect::<Vec<String>>(),
        );
        {
            let path = self.dir.join(format!("run-{run}-genesis.json"));
            final_config = final_config.write(["genesis", "file"], &path);
            tokio::fs::write(path, serde_json::to_string_pretty(genesis)?).await?;
        }
        let path = self.dir.join(format!("run-{run}-config.toml"));
        tokio::fs::write(&path, toml::to_string(&final_config)?).await?;

        Ok(path)
    }
}

/// Compare by ID
impl PartialEq for NetworkPeer {
    fn eq(&self, other: &Self) -> bool {
        self.key_pair.eq(&other.key_pair)
    }
}

pub struct NetworkPeerBuilder {
    mnemonic: String,
    seed: Option<Vec<u8>>,
}

impl NetworkPeerBuilder {
    #[allow(clippy::new_without_default)] // has side effects
    pub fn new() -> Self {
        Self {
            mnemonic: petname::petname(2, "_").unwrap(),
            seed: None,
        }
    }

    pub fn with_seed(mut self, seed: Option<impl Into<Vec<u8>>>) -> Self {
        self.seed = seed.map(Into::into);
        self
    }

    pub fn build(self, env: &Environment) -> NetworkPeer {
        let key_pair = self
            .seed
            .map(|seed| KeyPair::from_seed(seed, Algorithm::Ed25519))
            .unwrap_or_else(KeyPair::random);
        let port_p2p = AllocatedPort::new();
        let port_api = AllocatedPort::new();

        let dir = env.dir.join(&self.mnemonic);
        std::fs::create_dir_all(&dir).unwrap();

        let (events, _rx) = broadcast::channel(32);
        let (block_height, _rx) = watch::channel(None);

        let span = info_span!("peer", self.mnemonic);
        span.in_scope(|| {
            info!(
                dir=%dir.display(),
                port_p2p=%port_p2p,
                port_api=%port_api,
                "Build peer",
            )
        });

        let peer = NetworkPeer {
            mnemonic: self.mnemonic,
            span,
            key_pair,
            dir,
            run: Default::default(),
            runs_count: Default::default(),
            is_running: Default::default(),
            events,
            block_height,
            port_p2p: Arc::new(port_p2p),
            port_api: Arc::new(port_api),
        };
        peer.write_base_config();
        peer
    }
}

/// Prints collected STDERR on drop.
///
/// Used to avoid loss of useful data in case of task abortion before it is printed directly.
struct PeerStderrBuffer {
    span: tracing::Span,
    buffer: String,
}

impl Drop for PeerStderrBuffer {
    fn drop(&mut self) {
        if !self.buffer.is_empty() {
            self.span.in_scope(|| {
                info!("STDERR:\n=======\n{}======= END OF STDERR", self.buffer);
            });
        }
    }
}

struct PeerExit {
    child: Child,
    span: tracing::Span,
    is_running: Arc<AtomicBool>,
    is_normal_shutdown_started: Arc<AtomicBool>,
    events: broadcast::Sender<PeerLifecycleEvent>,
    block_height: watch::Sender<Option<BlockHeight>>,
}

impl PeerExit {
    async fn monitor(mut self, shutdown: oneshot::Receiver<()>) -> Result<()> {
        let status = tokio::select! {
            status = self.child.wait() => status?,
            _ = shutdown => self.shutdown_or_kill().await?,
        };

        self.span.in_scope(|| info!(%status, "Peer terminated"));
        let _ = self.events.send(PeerLifecycleEvent::Terminated { status });
        self.is_running.store(false, Ordering::Relaxed);
        self.block_height.send_modify(|x| *x = None);

        Ok(())
    }

    async fn shutdown_or_kill(&mut self) -> Result<ExitStatus> {
        use nix::{sys::signal, unistd::Pid};
        const TIMEOUT: Duration = Duration::from_secs(5);

        self.is_normal_shutdown_started
            .store(true, Ordering::Relaxed);

        self.span.in_scope(|| info!("sending SIGTERM"));
        signal::kill(
            Pid::from_raw(self.child.id().ok_or(eyre!("race condition"))? as i32),
            signal::Signal::SIGTERM,
        )
        .wrap_err("failed to send SIGTERM")?;

        if let Ok(status) = timeout(TIMEOUT, self.child.wait()).await {
            self.span.in_scope(|| info!("exited gracefully"));
            return status.wrap_err("wait failure");
        };
        self.span
            .in_scope(|| warn!("process didn't terminate after {TIMEOUT:?}, killing"));
        timeout(TIMEOUT, async move {
            self.child.kill().await.expect("not a recoverable failure");
            self.child.wait().await
        })
        .await
        .wrap_err("didn't terminate after SIGKILL")?
        .wrap_err("wait failure")
    }
}

/// Composite block height representation
#[derive(Debug, Copy, Clone)]
pub struct BlockHeight {
    /// Total blocks
    pub total: u64,
    /// Non-empty blocks
    pub non_empty: u64,
}

impl From<Status> for BlockHeight {
    fn from(value: Status) -> Self {
        Self {
            total: value.blocks,
            non_empty: value.blocks_non_empty,
        }
    }
}

impl BlockHeight {
    /// Shorthand to use with e.g. [`once_blocks_sync`].
    pub fn predicate_non_empty(non_empty_height: u64) -> impl Fn(BlockHeight) -> bool + Clone {
        move |value| value.non_empty >= non_empty_height
    }
}

/// Wait until [`NetworkPeer::once_block`] resolves for all peers.
///
/// Fails early if some peer terminates.
pub async fn once_blocks_sync(
    peers: impl Iterator<Item = &NetworkPeer>,
    f: impl Fn(BlockHeight) -> bool + Clone,
) -> Result<()> {
    let mut futures = peers
        .map(|x| {
            let f = f.clone();
            async move {
                tokio::select! {
                    () = x.once_block_with(f) => {
                        Ok(())
                    },
                    () = x.once(|e| matches!(e, PeerLifecycleEvent::Terminated { .. })) => {
                        Err(eyre!("Peer terminated"))
                    }
                }
            }
        })
        .collect::<FuturesUnordered<_>>();

    loop {
        match futures.next().await {
            Some(Ok(())) => {}
            Some(Err(e)) => return Err(e),
            None => return Ok(()),
        }
    }
}

#[cfg(test)]
mod tests {
    use super::*;

    #[tokio::test]
    async fn can_start_networks() {
        NetworkBuilder::new().with_peers(4).start().await.unwrap();
        NetworkBuilder::new().start().await.unwrap();
    }
}<|MERGE_RESOLUTION|>--- conflicted
+++ resolved
@@ -191,11 +191,7 @@
     block_time: Duration,
     commit_time: Duration,
 
-<<<<<<< HEAD
     genesis: GenesisSpec,
-=======
-    genesis_isi: Vec<InstructionBox>,
->>>>>>> d77d19d2
     config_layers: Vec<Table>,
 }
 
@@ -291,24 +287,8 @@
     }
 
     /// Network genesis block.
-<<<<<<< HEAD
     pub fn genesis(&self) -> &GenesisSpec {
         &self.genesis
-=======
-    ///
-    /// It uses the basic [`genesis_factory`] with [`Self::genesis_isi`] +
-    /// topology of the network peers.
-    pub fn genesis(&self) -> GenesisBlock {
-        genesis_factory(
-            self.genesis_isi.clone(),
-            self.peers.iter().map(NetworkPeer::id).collect(),
-        )
-    }
-
-    /// Genesis block instructions
-    pub fn genesis_isi(&self) -> &Vec<InstructionBox> {
-        &self.genesis_isi
->>>>>>> d77d19d2
     }
 
     /// Shutdown running peers
@@ -532,22 +512,15 @@
         .chain(self.genesis_isi)
         .collect();
 
-<<<<<<< HEAD
         let genesis =
             crate::config::genesis(genesis_isi, peers.iter().map(NetworkPeer::id).collect());
 
-=======
->>>>>>> d77d19d2
         Network {
             env: self.env,
             peers,
             block_time,
             commit_time,
-<<<<<<< HEAD
             genesis,
-=======
-            genesis_isi,
->>>>>>> d77d19d2
             config_layers: Some(config::base_iroha_config().write(
                 ["network", "block_gossip_period_ms"],
                 block_sync_gossip_period.as_millis() as u64,

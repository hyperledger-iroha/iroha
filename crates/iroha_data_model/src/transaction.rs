--- conflicted
+++ resolved
@@ -591,7 +591,6 @@
     }
 }
 
-<<<<<<< HEAD
 impl TransactionEntrypoint {
     /// Account authorized to initiate this transaction.
     #[inline]
@@ -640,76 +639,6 @@
     }
 }
 
-mod candidate {
-    use parity_scale_codec::Input;
-
-    use super::*;
-
-    #[derive(Decode, Deserialize)]
-    struct SignedTransactionCandidate {
-        signature: TransactionSignature,
-        payload: TransactionPayload,
-    }
-
-    impl SignedTransactionCandidate {
-        fn validate(self) -> Result<SignedTransactionV1, &'static str> {
-            #[cfg(not(target_family = "wasm"))]
-            self.validate_instructions()?;
-            #[cfg(not(target_family = "wasm"))]
-            self.validate_signature()?;
-
-            Ok(SignedTransactionV1 {
-                signature: self.signature,
-                payload: self.payload,
-            })
-        }
-
-        #[cfg(not(target_family = "wasm"))]
-        fn validate_instructions(&self) -> Result<(), &'static str> {
-            if let Executable::Instructions(instructions) = &self.payload.instructions {
-                if instructions.is_empty() {
-                    return Err("Transaction is empty");
-                }
-            }
-
-            Ok(())
-        }
-
-        #[cfg(not(target_family = "wasm"))]
-        fn validate_signature(&self) -> Result<(), &'static str> {
-            let TransactionSignature(signature) = &self.signature;
-
-            signature
-                .verify(&self.payload.authority.signatory, &self.payload)
-                .map_err(|_| "Transaction signature is invalid")?;
-
-            Ok(())
-        }
-    }
-
-    impl Decode for SignedTransactionV1 {
-        fn decode<I: Input>(input: &mut I) -> Result<Self, parity_scale_codec::Error> {
-            SignedTransactionCandidate::decode(input)?
-                .validate()
-                .map_err(Into::into)
-        }
-    }
-    impl<'de> Deserialize<'de> for SignedTransactionV1 {
-        fn deserialize<D>(deserializer: D) -> Result<Self, D::Error>
-        where
-            D: serde::Deserializer<'de>,
-        {
-            use serde::de::Error as _;
-
-            SignedTransactionCandidate::deserialize(deserializer)?
-                .validate()
-                .map_err(D::Error::custom)
-        }
-    }
-}
-
-=======
->>>>>>> a944f458
 mod base64 {
     //! Module with (de-)serialization functions for
     //! [`WasmSmartContract`](super::WasmSmartContract)'s bytes using `base64`.

//! This module contains `Block` and related implementations.
//!
//! `Block`s are organized into a linear sequence over time (also known as the block chain).

#[cfg(not(feature = "std"))]
use alloc::{boxed::Box, collections::BTreeSet, format, string::String, vec::Vec};
use core::{fmt::Display, num::NonZeroU64, time::Duration};
#[cfg(feature = "std")]
use std::collections::BTreeSet;

use derive_more::{Constructor, Display};
use iroha_crypto::{HashOf, MerkleProof, MerkleTree, SignatureOf};
use iroha_data_model_derive::model;
use iroha_macro::FromVariant;
use iroha_schema::IntoSchema;
use iroha_version::{declare_versioned, version_with_scale};
use parity_scale_codec::{Decode, Encode};
use serde::{Deserialize, Serialize};

pub use self::model::*;
use crate::transaction::{error::TransactionRejectionReason, prelude::*};

#[model]
mod model {
    use getset::{CopyGetters, Getters};

    use super::*;

    /// Essential metadata for a block in the chain.
    #[derive(
        Debug,
        Display,
        Clone,
        Copy,
        PartialEq,
        Eq,
        PartialOrd,
        Ord,
        CopyGetters,
        Getters,
        Decode,
        Encode,
        Deserialize,
        Serialize,
        IntoSchema,
    )]
    #[display(fmt = "{} (№{height})", "self.hash()")]
    #[ffi_type]
    pub struct BlockHeader {
        /// Number of blocks in the chain including this block.
        #[getset(get_copy = "pub")]
        pub height: NonZeroU64,
        /// Hash of the previous block in the chain.
        #[getset(get_copy = "pub")]
        pub prev_block_hash: Option<HashOf<BlockHeader>>,
        /// Merkle root of this block's transactions.
        /// None if there are no transactions (empty block).
        #[getset(get_copy = "pub")]
        pub merkle_root: Option<HashOf<MerkleTree<TransactionEntrypoint>>>,
        /// Merkle root of this block's transaction results.
        /// None if there are no transactions (empty block).
        #[getset(get_copy = "pub")]
        pub result_merkle_root: Option<HashOf<MerkleTree<TransactionResult>>>,
        /// Creation timestamp as Unix time in milliseconds.
        #[getset(skip)]
        pub creation_time_ms: u64,
        /// Value of view change index. Used to resolve soft forks.
        #[getset(skip)]
        pub view_change_index: u32,
    }

    /// Core contents of a block.
    #[derive(
        Debug,
        Display,
        Clone,
        PartialEq,
        Eq,
        PartialOrd,
        Ord,
        Encode,
        Serialize,
        IntoSchema,
        Deserialize,
        Decode,
    )]
    #[display(fmt = "({header})")]
    #[allow(clippy::redundant_pub_crate)]
    pub(crate) struct BlockPayload {
        /// Essential metadata for a block in the chain.
        pub header: BlockHeader,
        /// External transactions as source of the state, forming the first half of the transaction entrypoints.
        pub transactions: Vec<SignedTransaction>,
    }

    /// The validator index and its corresponding signature on the block header.
    #[derive(
        Debug,
        Clone,
        PartialEq,
        Eq,
        PartialOrd,
        Ord,
        Decode,
        Encode,
        Deserialize,
        Serialize,
        Constructor,
        IntoSchema,
    )]
    pub struct BlockSignature {
        /// Validator index in the network topology.
        pub index: u64,
        /// Validator signature on the block header.
        pub signature: SignatureOf<BlockHeader>,
    }

    /// Block collecting signatures from validators.
    #[version_with_scale(version = 1, versioned_alias = "SignedBlock")]
    #[derive(
        Debug,
        Display,
        Clone,
        PartialEq,
        Eq,
        PartialOrd,
        Ord,
        Encode,
        Serialize,
        IntoSchema,
        Decode,
        Deserialize,
    )]
    #[display(fmt = "{}", "self.header()")]
    #[ffi_type]
    pub struct SignedBlockV1 {
        /// Signatures of validators who approved this block.
        pub(super) signatures: BTreeSet<BlockSignature>,
        /// Block payload to be signed.
        pub(super) payload: BlockPayload,
        /// Secondary block state resulting from execution.
        // TODO: refactor state transitions so that only validated blocks store results.
        pub(super) result: BlockResult,
    }

    /// Secondary block state resulting from execution.
    #[derive(
        Debug,
        Display,
        Clone,
        Default,
        PartialEq,
        Eq,
        PartialOrd,
        Ord,
        Decode,
        Encode,
        Deserialize,
        Serialize,
        IntoSchema,
    )]
    #[display(fmt = "BlockResult")]
    pub struct BlockResult {
        /// Time-triggered entrypoints, forming the second half of the transaction entrypoints.
        pub time_triggers: Vec<TimeTriggerEntrypoint>,
        /// Merkle tree over the transaction entrypoints (external transactions followed by time triggers).
        pub merkle: MerkleTree<TransactionEntrypoint>,
        /// Merkle tree over the transaction results, with indices aligned to the entrypoint Merkle tree.
        pub result_merkle: MerkleTree<TransactionResult>,
        /// Transaction execution results, with indices aligned to the entrypoint Merkle tree.
        pub transaction_results: Vec<TransactionResult>,
    }
}

#[cfg(any(feature = "ffi_export", feature = "ffi_import"))]
declare_versioned!(SignedBlock 1..2, Debug, Clone, PartialEq, Eq, PartialOrd, Ord, FromVariant, iroha_ffi::FfiType, IntoSchema);
#[cfg(all(not(feature = "ffi_export"), not(feature = "ffi_import")))]
declare_versioned!(SignedBlock 1..2, Debug, Clone, PartialEq, Eq, PartialOrd, Ord, FromVariant, IntoSchema);

impl BlockHeader {
    /// Checks if it's a header of a genesis block.
    #[inline]
    pub const fn is_genesis(&self) -> bool {
        self.height.get() == 1
    }

    /// Creation timestamp
    pub const fn creation_time(&self) -> Duration {
        Duration::from_millis(self.creation_time_ms)
    }

    /// Returns the consensus-level hash of the block header,
    /// excluding the `result_merkle_root` field.
    ///
    /// TODO: prevent divergent hashes caused by direct calls to `HashOf::new`,
    /// leveraging specialization once it's stabilized (<https://github.com/rust-lang/rust/issues/31844>).
    #[inline]
    pub fn hash(&self) -> HashOf<BlockHeader> {
        self.hash_without_results()
    }

    /// Computes the header hash without including `result_merkle_root`.
    #[inline]
    fn hash_without_results(&self) -> HashOf<BlockHeader> {
        /// A view of `BlockHeader` used for consensus hashing, omitting the execution results.
        #[derive(Encode)]
        struct BlockHeaderForConsensus {
            height: NonZeroU64,
            prev_block_hash: Option<HashOf<BlockHeader>>,
            // FIXME #5473: address inconsistency introduced by time-triggered entrypoints
            merkle_root: Option<HashOf<MerkleTree<TransactionEntrypoint>>>,
            creation_time_ms: u64,
            view_change_index: u32,
        }

        impl From<&BlockHeader> for BlockHeaderForConsensus {
            fn from(value: &BlockHeader) -> Self {
                let BlockHeader {
                    height,
                    prev_block_hash,
                    merkle_root,
                    result_merkle_root: _,
                    creation_time_ms,
                    view_change_index,
                } = *value;

                Self {
                    height,
                    prev_block_hash,
                    merkle_root,
                    creation_time_ms,
                    view_change_index,
                }
            }
        }

        HashOf::from_untyped_unchecked(HashOf::new(&BlockHeaderForConsensus::from(self)).into())
    }
}

impl SignedBlockV1 {
    fn hash(&self) -> HashOf<BlockHeader> {
        self.payload.header.hash()
    }

    fn header(&self) -> BlockHeader {
        self.payload.header
    }
}

impl SignedBlock {
    /// Create new block with a given signature
    ///
    /// # Warning
    ///
    /// All transactions are categorized as valid
    #[cfg(feature = "transparent_api")]
    pub fn presigned(
        signature: BlockSignature,
        header: BlockHeader,
        transactions: Vec<SignedTransaction>,
    ) -> SignedBlock {
        SignedBlockV1 {
            signatures: [signature].into_iter().collect(),
            payload: BlockPayload {
                header,
                transactions,
            },
            result: BlockResult::default(),
        }
        .into()
    }

    /// Set this block's transaction results.
    ///
    /// Given a pair of vectors -- transaction hashes and their corresponding results,
    /// - Record Merkle trees and the transaction results outside the block payload.
    /// - Record the Merkle root of the transaction results inside the block header, enabling client verification.
    #[cfg(feature = "transparent_api")]
    pub fn set_transaction_results(
        &mut self,
        time_triggers: Vec<TimeTriggerEntrypoint>,
        hashes: Vec<HashOf<TransactionEntrypoint>>,
        results: Vec<TransactionResultInner>,
    ) {
        let SignedBlock::V1(block) = self;

        let result_hashes = results.iter().map(TransactionResult::hash_from_inner);
        block.result.time_triggers = time_triggers;
        block.result.merkle = MerkleTree::from_iter(hashes);
        block.result.result_merkle = result_hashes.collect();
        block.result.transaction_results =
            results.into_iter().map(TransactionResult::from).collect();
        block.payload.header.result_merkle_root = block.result.result_merkle.root();
    }

    /// Return error for the transaction index
    pub fn error(&self, tx: usize) -> Option<&TransactionRejectionReason> {
        let SignedBlock::V1(block) = self;
        block
            .result
            .transaction_results
            .get(tx)
            .and_then(|result| result.as_ref().err())
    }

    /// Block payload. Used for tests
    #[cfg(feature = "transparent_api")]
    pub fn payload(&self) -> &BlockPayload {
        let SignedBlock::V1(block) = self;
        &block.payload
    }

    /// Block header
    #[inline]
    pub fn header(&self) -> BlockHeader {
        let SignedBlock::V1(block) = self;
        block.header()
    }

    /// Signatures of peers which approved this block.
    #[inline]
    pub fn signatures(
        &self,
    ) -> impl ExactSizeIterator<Item = &BlockSignature> + DoubleEndedIterator {
        let SignedBlock::V1(block) = self;
        block.signatures.iter()
    }

    /// Signed transactions originating from external sources.
    /// Indices align with those of the entrypoints.
    #[inline]
    pub fn external_transactions(
        &self,
    ) -> impl ExactSizeIterator<Item = &SignedTransaction> + DoubleEndedIterator {
        let SignedBlock::V1(block) = self;
        block.payload.transactions.iter()
    }

    /// Block transactions, the underlying vector
    #[inline]
    pub fn transactions_vec(&self) -> &Vec<SignedTransaction> {
        let SignedBlock::V1(block) = self;
        &block.payload.transactions
    }

    /// Check if block is empty (has no transactions)
    #[inline]
    pub fn is_empty(&self) -> bool {
        let SignedBlock::V1(block) = self;
        block.payload.transactions.is_empty()
    }

    /// Time-triggered entrypoints in execution order, following external transactions.
    /// Indices offset by the number of the external transactions align with those of the entrypoints.
    #[inline]
    pub fn time_triggers(
        &self,
    ) -> impl ExactSizeIterator<Item = &TimeTriggerEntrypoint> + DoubleEndedIterator {
        let SignedBlock::V1(block) = self;
        block.result.time_triggers.iter()
    }

    /// Hashes of each transaction entrypoint (external and time-triggered) in execution order.
    /// Indices align with those of the entrypoints.
    #[inline]
    pub fn entrypoint_hashes(
        &self,
    ) -> impl ExactSizeIterator<Item = HashOf<TransactionEntrypoint>> + DoubleEndedIterator + '_
    {
        let SignedBlock::V1(block) = self;
        block.result.merkle.leaves()
    }

    /// Merkle inclusion proofs of each transaction entrypoint (external and time-triggered) in execution order.
    /// Indices align with those of the entrypoints.
    #[inline]
    pub fn entrypoint_proofs(
        &self,
    ) -> impl ExactSizeIterator<Item = MerkleProof<TransactionEntrypoint>> + DoubleEndedIterator + '_
    {
        let SignedBlock::V1(block) = self;
        let n_leaves: u32 = block
            .result
            .merkle
            .leaves()
            .len()
            .try_into()
            .expect("bug: leaf count exceeded u32::MAX");
        (0..n_leaves).map(|i| {
            block
                .result
                .merkle
                .get_proof(i)
                .expect("bug: missing Merkle proof at valid index")
        })
    }

    /// Transaction entrypoints (external and time-triggered) in execution order.
    #[inline]
    pub fn entrypoints_cloned(
        &self,
    ) -> impl ExactSizeIterator<Item = TransactionEntrypoint> + DoubleEndedIterator + '_ {
        EntrypointIterator::new(self)
    }

    /// Hashes of each transaction result (trigger sequence or rejection reason) in execution order.
    /// Indices align with those of the entrypoints.
    #[inline]
    pub fn result_hashes(
        &self,
    ) -> impl ExactSizeIterator<Item = HashOf<TransactionResult>> + DoubleEndedIterator + '_ {
        let SignedBlock::V1(block) = self;
        block.result.result_merkle.leaves()
    }

    /// Merkle inclusion proofs of each transaction result (trigger sequence or rejection reason) in execution order.
    /// Indices align with those of the entrypoints.
    #[inline]
    pub fn result_proofs(
        &self,
    ) -> impl ExactSizeIterator<Item = MerkleProof<TransactionResult>> + DoubleEndedIterator + '_
    {
        let SignedBlock::V1(block) = self;
        let n_leaves: u32 = block
            .result
            .result_merkle
            .leaves()
            .len()
            .try_into()
            .expect("bug: leaf count exceeded u32::MAX");
        (0..n_leaves).map(|i| {
            block
                .result
                .result_merkle
                .get_proof(i)
                .expect("bug: missing Merkle proof at valid index")
        })
    }

    /// Actual transaction results (trigger sequence or rejection reason) in execution order.
    /// Indices align with those of the entrypoints.
    #[inline]
    pub fn results(
        &self,
    ) -> impl ExactSizeIterator<Item = &TransactionResult> + DoubleEndedIterator {
        let SignedBlock::V1(block) = self;
        block.result.transaction_results.iter()
    }

    /// Successful transaction indices and data trigger sequences.
    pub fn successes(&self) -> impl Iterator<Item = (u64, &DataTriggerSequence)> {
        self.results()
            .enumerate()
            .filter_map(|(i, result)| result.as_ref().ok().map(|ok| (i as u64, ok)))
    }

    /// Failed transaction indices and rejection reasons.
    pub fn errors(&self) -> impl Iterator<Item = (u64, &TransactionRejectionReason)> {
        self.results()
            .enumerate()
            .filter_map(|(i, result)| result.as_ref().err().map(|err| (i as u64, err)))
    }

    /// Calculate block hash
    #[inline]
    pub fn hash(&self) -> HashOf<BlockHeader> {
        let SignedBlock::V1(block) = self;
        block.hash()
    }

    /// Add additional signature to this block
    #[cfg(feature = "transparent_api")]
    pub fn sign(&mut self, private_key: &iroha_crypto::PrivateKey, signatory: usize) {
        let SignedBlock::V1(block) = self;

        block.signatures.insert(BlockSignature::new(
            signatory as u64,
            SignatureOf::from_hash(private_key, block.payload.header.hash()),
        ));
    }

    /// Add signature to the block
    ///
    /// # Errors
    ///
    /// if signature is invalid
    #[cfg(feature = "transparent_api")]
    pub fn add_signature(&mut self, signature: BlockSignature) -> Result<(), iroha_crypto::Error> {
        if self.signatures().any(|s| signature.index == s.index) {
            return Err(iroha_crypto::Error::Signing(
                "Duplicate signature".to_owned(),
            ));
        }

        let SignedBlock::V1(block) = self;
        block.signatures.insert(signature);

        Ok(())
    }

    /// Replace signatures without verification
    ///
    /// # Errors
    ///
    /// if there is a duplicate signature
    #[cfg(feature = "transparent_api")]
    pub fn replace_signatures(
        &mut self,
        signatures: BTreeSet<BlockSignature>,
    ) -> Result<BTreeSet<BlockSignature>, iroha_crypto::Error> {
        if signatures.is_empty() {
            return Err(iroha_crypto::Error::Signing("Signatures empty".to_owned()));
        }

        signatures
            .iter()
            .map(|signature| signature.index)
            .try_fold(BTreeSet::new(), |mut acc, elem| {
                if !acc.insert(elem) {
                    return Err(iroha_crypto::Error::Signing(format!(
                        "{elem}: Duplicate signature"
                    )));
                }

                Ok(acc)
            })?;

        let SignedBlock::V1(block) = self;
        Ok(core::mem::replace(&mut block.signatures, signatures))
    }

    /// Creates genesis block signed with genesis private key (and not signed by any peer)
    #[cfg(feature = "std")]
    pub fn genesis(
        transactions: Vec<SignedTransaction>,
        private_key: &iroha_crypto::PrivateKey,
    ) -> SignedBlock {
        use nonzero_ext::nonzero;

        let merkle_root = transactions
            .iter()
            .map(SignedTransaction::hash_as_entrypoint)
            .collect::<MerkleTree<_>>()
            .root()
            .expect("Genesis block must have transactions");
        let creation_time_ms = Self::get_genesis_block_creation_time(&transactions);
        let header = BlockHeader {
            height: nonzero!(1_u64),
            prev_block_hash: None,
            merkle_root: Some(merkle_root),
            result_merkle_root: None,
            creation_time_ms,
            view_change_index: 0,
        };

        let signature = BlockSignature::new(0, SignatureOf::from_hash(private_key, header.hash()));
        let payload = BlockPayload {
            header,
            transactions,
        };

        SignedBlockV1 {
            signatures: [signature].into_iter().collect(),
            payload,
            result: BlockResult::default(),
        }
        .into()
    }

    #[cfg(feature = "std")]
    fn get_genesis_block_creation_time(transactions: &[SignedTransaction]) -> u64 {
        use std::time::SystemTime;

        let latest_txn_time = transactions
            .iter()
            .map(SignedTransaction::creation_time)
            .max()
            .expect("INTERNAL BUG: Genesis block is empty");
        let now = SystemTime::now()
            .duration_since(SystemTime::UNIX_EPOCH)
            .unwrap();
        now
            // We have invariant that "transaction creation time" < "block creation time"
            // See `BlockPayloadCandidate::validate_header`
            .max(latest_txn_time + Duration::from_millis(1))
            .as_millis()
            .try_into()
            .expect("INTERNAL BUG: Unix timestamp exceedes u64::MAX")
    }
}

struct EntrypointIterator<'a> {
    block: &'a SignedBlock,
    index: usize,
    index_back: usize,
    n_external_transactions: usize,
}

impl Iterator for EntrypointIterator<'_> {
    type Item = TransactionEntrypoint;

    fn next(&mut self) -> Option<Self::Item> {
        if self.index_back <= self.index {
            return None;
        }

<<<<<<< HEAD
        #[cfg(not(target_family = "wasm"))]
        fn validate_header(&self) -> Result<(), &'static str> {
            let actual_txs_hash = self.header.transactions_hash;

            let expected_txs_hash = self
                .transactions
                .iter()
                .map(SignedTransaction::hash)
                .collect::<MerkleTree<_>>()
                .hash();

            if expected_txs_hash != actual_txs_hash {
                return Err("Transactions' hash incorrect");
            }

            self.transactions.iter().try_for_each(|tx| {
                if tx.creation_time() >= self.header.creation_time() {
                    return Err("Transaction creation time is ahead of block creation time");
                }

                Ok(())
            })?;

            Ok(())
        }
    }

    impl SignedBlockCandidate {
        fn validate(self) -> Result<SignedBlockV1, &'static str> {
            #[cfg(not(target_family = "wasm"))]
            {
                self.validate_signatures()?;

                if self.payload.header.height.get() == 1 {
                    self.validate_genesis()?;
                }
            }

            Ok(SignedBlockV1 {
                signatures: self.signatures,
                payload: self.payload,
                errors: self.errors,
            })
        }

        #[cfg(not(target_family = "wasm"))]
        fn validate_signatures(&self) -> Result<(), &'static str> {
            #[cfg(not(feature = "std"))]
            use alloc::collections::BTreeSet;
            #[cfg(feature = "std")]
            use std::collections::BTreeSet;

            if self.signatures.is_empty() && self.payload.header.height.get() != 1 {
                return Err("Block missing signatures");
            }

            self.signatures
                .iter()
                .map(|signature| signature.0)
                .try_fold(BTreeSet::new(), |mut acc, elem| {
                    if !acc.insert(elem) {
                        return Err("Duplicate signature in block");
                    }

                    Ok(acc)
                })?;

            Ok(())
        }

        #[cfg(not(target_family = "wasm"))]
        fn validate_genesis(&self) -> Result<(), &'static str> {
            let transactions = self.payload.transactions.as_slice();

            if !self.errors.is_empty() {
                return Err("Genesis transaction must not contain errors");
            }

            let Some(transaction_executor) = transactions.first() else {
                return Err("Genesis block must contain at least one transaction");
            };
            let Executable::Instructions(instructions_executor) =
                transaction_executor.instructions();
            let [crate::isi::InstructionBox::Upgrade(_)] = instructions_executor.as_ref() else {
                return Err(
                    "First transaction must contain single `Upgrade` instruction to set executor",
                );
            };

            if transactions.len() > 5 {
                return Err(
                    "Genesis block must have 1 to 5 transactions (executor upgrade, parameters, ordinary instructions, wasm trigger registrations, initial topology)",
                );
            }
=======
        let SignedBlock::V1(block_inner) = self.block;
        let item = if self.index < self.n_external_transactions {
            block_inner.payload.transactions[self.index].clone().into()
        } else {
            block_inner.result.time_triggers[self.index - self.n_external_transactions]
                .clone()
                .into()
        };
>>>>>>> f77a749c

        // Increment the front index eagerly.
        self.index += 1;
        Some(item)
    }
}

impl DoubleEndedIterator for EntrypointIterator<'_> {
    fn next_back(&mut self) -> Option<Self::Item> {
        if self.index_back <= self.index {
            return None;
        }
        // Decrement the back index lazily.
        self.index_back -= 1;

        let SignedBlock::V1(block_inner) = self.block;
        let item = if self.index_back < self.n_external_transactions {
            block_inner.payload.transactions[self.index_back]
                .clone()
                .into()
        } else {
            block_inner.result.time_triggers[self.index_back - self.n_external_transactions]
                .clone()
                .into()
        };

        Some(item)
    }
}

impl ExactSizeIterator for EntrypointIterator<'_> {
    fn len(&self) -> usize {
        self.index_back - self.index
    }
}

impl<'a> EntrypointIterator<'a> {
    fn new(block: &'a SignedBlock) -> Self {
        let SignedBlock::V1(block_inner) = block;
        let n_external_transactions = block_inner.payload.transactions.len();
        let n_entrypoints = n_external_transactions + block_inner.result.time_triggers.len();

        Self {
            block,
            index: 0,
            index_back: n_entrypoints,
            n_external_transactions,
        }
    }
}

impl Display for SignedBlock {
    fn fmt(&self, f: &mut core::fmt::Formatter<'_>) -> core::fmt::Result {
        let SignedBlock::V1(block) = self;
        block.fmt(f)
    }
}

#[cfg(feature = "http")]
pub mod stream {
    //! Blocks for streaming API.

    use derive_more::Constructor;
    use iroha_schema::IntoSchema;
    use parity_scale_codec::{Decode, Encode};

    pub use self::model::*;
    use super::*;

    #[model]
    mod model {
        use core::num::NonZeroU64;

        use super::*;

        /// Request sent to subscribe to blocks stream starting from the given height.
        #[derive(
            Debug, Clone, Copy, Constructor, Decode, Encode, Deserialize, Serialize, IntoSchema,
        )]
        #[repr(transparent)]
        pub struct BlockSubscriptionRequest(pub NonZeroU64);

        /// Message sent by the stream producer containing block.
        #[derive(Debug, Clone, Decode, Encode, Deserialize, Serialize, IntoSchema)]
        #[repr(transparent)]
        pub struct BlockMessage(pub SignedBlock);
    }

    impl From<BlockMessage> for SignedBlock {
        fn from(source: BlockMessage) -> Self {
            source.0
        }
    }

    /// Exports common structs and enums from this module.
    pub mod prelude {
        pub use super::{BlockMessage, BlockSubscriptionRequest};
    }
}

pub mod error {
    //! Module containing errors that can occur during instruction evaluation

    pub use self::model::*;
    use super::*;

    #[model]
    mod model {
        use super::*;

        /// The reason for rejecting a transaction with new blocks.
        #[derive(
            Debug,
            Display,
            Clone,
            Copy,
            PartialEq,
            Eq,
            PartialOrd,
            Ord,
            iroha_macro::FromVariant,
            Decode,
            Encode,
            Deserialize,
            Serialize,
            IntoSchema,
        )]
        #[display(fmt = "Block was rejected during consensus")]
        #[serde(untagged)] // Unaffected by #3330 as it's a unit variant
        #[repr(transparent)]
        #[ffi_type]
        pub enum BlockRejectionReason {
            /// Block was rejected during consensus.
            ConsensusBlockRejection,
        }
    }

    #[cfg(feature = "std")]
    impl std::error::Error for BlockRejectionReason {}
}

pub mod prelude {
    //! For glob-import
    pub use super::{error::BlockRejectionReason, BlockHeader, BlockSignature, SignedBlock};
}

#[cfg(test)]
mod tests {
    use core::num::NonZeroU64;

    use super::*;

    #[test]
    fn result_merkle_root_does_not_affect_block_hash() {
        let mut header = BlockHeader {
            height: NonZeroU64::new(123_456).unwrap(),
            prev_block_hash: Some(HashOf::from_untyped_unchecked(iroha_crypto::Hash::new(
                b"prev_block_hash",
            ))),
            merkle_root: Some(HashOf::from_untyped_unchecked(iroha_crypto::Hash::new(
                b"merkle_root",
            ))),
            result_merkle_root: None,
            creation_time_ms: 123_456_789_000,
            view_change_index: 123,
        };
        let hash0 = header.hash();
        header.result_merkle_root = Some(HashOf::from_untyped_unchecked(iroha_crypto::Hash::new(
            b"result_merkle_root",
        )));
        let hash1 = header.hash();
        assert_eq!(hash0, hash1);
    }
}<|MERGE_RESOLUTION|>--- conflicted
+++ resolved
@@ -605,102 +605,6 @@
             return None;
         }
 
-<<<<<<< HEAD
-        #[cfg(not(target_family = "wasm"))]
-        fn validate_header(&self) -> Result<(), &'static str> {
-            let actual_txs_hash = self.header.transactions_hash;
-
-            let expected_txs_hash = self
-                .transactions
-                .iter()
-                .map(SignedTransaction::hash)
-                .collect::<MerkleTree<_>>()
-                .hash();
-
-            if expected_txs_hash != actual_txs_hash {
-                return Err("Transactions' hash incorrect");
-            }
-
-            self.transactions.iter().try_for_each(|tx| {
-                if tx.creation_time() >= self.header.creation_time() {
-                    return Err("Transaction creation time is ahead of block creation time");
-                }
-
-                Ok(())
-            })?;
-
-            Ok(())
-        }
-    }
-
-    impl SignedBlockCandidate {
-        fn validate(self) -> Result<SignedBlockV1, &'static str> {
-            #[cfg(not(target_family = "wasm"))]
-            {
-                self.validate_signatures()?;
-
-                if self.payload.header.height.get() == 1 {
-                    self.validate_genesis()?;
-                }
-            }
-
-            Ok(SignedBlockV1 {
-                signatures: self.signatures,
-                payload: self.payload,
-                errors: self.errors,
-            })
-        }
-
-        #[cfg(not(target_family = "wasm"))]
-        fn validate_signatures(&self) -> Result<(), &'static str> {
-            #[cfg(not(feature = "std"))]
-            use alloc::collections::BTreeSet;
-            #[cfg(feature = "std")]
-            use std::collections::BTreeSet;
-
-            if self.signatures.is_empty() && self.payload.header.height.get() != 1 {
-                return Err("Block missing signatures");
-            }
-
-            self.signatures
-                .iter()
-                .map(|signature| signature.0)
-                .try_fold(BTreeSet::new(), |mut acc, elem| {
-                    if !acc.insert(elem) {
-                        return Err("Duplicate signature in block");
-                    }
-
-                    Ok(acc)
-                })?;
-
-            Ok(())
-        }
-
-        #[cfg(not(target_family = "wasm"))]
-        fn validate_genesis(&self) -> Result<(), &'static str> {
-            let transactions = self.payload.transactions.as_slice();
-
-            if !self.errors.is_empty() {
-                return Err("Genesis transaction must not contain errors");
-            }
-
-            let Some(transaction_executor) = transactions.first() else {
-                return Err("Genesis block must contain at least one transaction");
-            };
-            let Executable::Instructions(instructions_executor) =
-                transaction_executor.instructions();
-            let [crate::isi::InstructionBox::Upgrade(_)] = instructions_executor.as_ref() else {
-                return Err(
-                    "First transaction must contain single `Upgrade` instruction to set executor",
-                );
-            };
-
-            if transactions.len() > 5 {
-                return Err(
-                    "Genesis block must have 1 to 5 transactions (executor upgrade, parameters, ordinary instructions, wasm trigger registrations, initial topology)",
-                );
-            }
-=======
         let SignedBlock::V1(block_inner) = self.block;
         let item = if self.index < self.n_external_transactions {
             block_inner.payload.transactions[self.index].clone().into()
@@ -709,7 +613,6 @@
                 .clone()
                 .into()
         };
->>>>>>> f77a749c
 
         // Increment the front index eagerly.
         self.index += 1;

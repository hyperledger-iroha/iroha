--- conflicted
+++ resolved
@@ -550,26 +550,13 @@
             view_change_index: 0,
         };
 
-<<<<<<< HEAD
         SignedBlockV1 {
-            signatures: Vec::new(),
+            signatures: BTreeSet::new(),
             payload: BlockPayload {
                 header,
                 transactions,
             },
-            errors: BTreeMap::new(),
-=======
-        let signature = BlockSignature::new(0, SignatureOf::from_hash(private_key, header.hash()));
-        let payload = BlockPayload {
-            header,
-            transactions,
-        };
-
-        SignedBlockV1 {
-            signatures: [signature].into_iter().collect(),
-            payload,
             result: BlockResult::default(),
->>>>>>> f77a749c
         }
         .into()
     }
@@ -582,64 +569,8 @@
     n_external_transactions: usize,
 }
 
-<<<<<<< HEAD
-mod candidate {
-    use parity_scale_codec::Input;
-
-    use super::*;
-
-    #[derive(Decode, Deserialize)]
-    struct SignedBlockCandidate {
-        signatures: Vec<BlockSignature>,
-        payload: BlockPayload,
-        errors: BTreeMap<u64, TransactionRejectionReason>,
-    }
-
-    #[derive(Decode, Deserialize)]
-    struct BlockPayloadCandidate {
-        header: BlockHeader,
-        transactions: Vec<SignedTransaction>,
-    }
-
-    impl BlockPayloadCandidate {
-        fn validate(self) -> Result<BlockPayload, &'static str> {
-            #[cfg(not(target_family = "wasm"))]
-            {
-                self.validate_header()?;
-            }
-
-            Ok(BlockPayload {
-                header: self.header,
-                transactions: self.transactions,
-            })
-        }
-
-        #[cfg(not(target_family = "wasm"))]
-        fn validate_header(&self) -> Result<(), &'static str> {
-            let actual_txs_hash = self.header.transactions_hash;
-
-            let expected_txs_hash = self
-                .transactions
-                .iter()
-                .map(SignedTransaction::hash)
-                .collect::<MerkleTree<_>>()
-                .root();
-
-            if expected_txs_hash != actual_txs_hash {
-                return Err("Transactions' hash incorrect");
-            }
-
-            self.transactions.iter().try_for_each(|tx| {
-                if tx.creation_time() > self.header.creation_time() {
-                    return Err("Transaction creation time is ahead of block creation time");
-                }
-
-                Ok(())
-            })?;
-=======
 impl Iterator for EntrypointIterator<'_> {
     type Item = TransactionEntrypoint;
->>>>>>> f77a749c
 
     fn next(&mut self) -> Option<Self::Item> {
         if self.index_back <= self.index {

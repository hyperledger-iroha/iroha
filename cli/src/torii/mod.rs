--- conflicted
+++ resolved
@@ -23,12 +23,7 @@
 };
 
 #[macro_use]
-<<<<<<< HEAD
-pub mod utils;
-pub mod config;
-=======
 pub(crate) mod utils;
->>>>>>> 33ab59a1
 pub mod routing;
 
 /// Main network handler and the only entrypoint of the Iroha.

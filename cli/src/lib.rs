--- conflicted
+++ resolved
@@ -250,13 +250,9 @@
             Arc::clone(&notify_shutdown),
         );
 
-<<<<<<< HEAD
-        Self::start_listening_signal(notify_shutdown)?;
-=======
         Self::start_listening_signal(Arc::clone(&notify_shutdown))?;
 
         Self::prepare_panic_hook(notify_shutdown);
->>>>>>> 2c897f23
 
         let torii = Some(torii);
         Ok(Self {
@@ -365,8 +361,6 @@
 fn domains(configuration: &config::Configuration) -> [Domain; 1] {
     let key = configuration.genesis.account_public_key.clone();
     [Domain::from(GenesisDomain::new(key))]
-<<<<<<< HEAD
-=======
 }
 
 #[cfg(test)]
@@ -388,5 +382,4 @@
         notify.notified().await;
         panic::set_hook(hook);
     }
->>>>>>> 2c897f23
 }
//! Events for streaming API.

#[cfg(not(feature = "std"))]
use alloc::{boxed::Box, format, string::String, vec::Vec};

use iroha_macro::FromVariant;
use iroha_schema::prelude::*;
use parity_scale_codec::{Decode, Encode};
use serde::{Deserialize, Serialize};

use crate::model;

pub mod data;
pub mod execute_trigger;
pub mod pipeline;
pub mod time;

<<<<<<< HEAD
declare_versioned_with_scale!(VersionedEventMessage 1..2, Debug, Clone, FromVariant, IntoSchema);

impl VersionedEventMessage {
    #[allow(missing_docs)]
    pub const fn as_v1(&self) -> &EventMessage {
        match self {
            Self::V1(v1) => v1,
        }
    }

    #[allow(missing_docs)]
    pub fn as_mut_v1(&mut self) -> &mut EventMessage {
        match self {
            Self::V1(v1) => v1,
        }
    }

    #[allow(missing_docs)]
    pub fn into_v1(self) -> EventMessage {
        match self {
            Self::V1(v1) => v1,
        }
    }
}

/// Message sent by the stream producer.
/// Event sent by the peer.
#[version_with_scale(n = 1, versioned = "VersionedEventMessage")]
#[derive(Debug, Clone, Decode, Encode, IntoSchema)]
pub struct EventMessage(pub Event);

declare_versioned_with_scale!(VersionedEventSubscriptionRequest 1..2, Debug, Clone, FromVariant, IntoSchema);

impl VersionedEventSubscriptionRequest {
    #[allow(missing_docs)]
    pub const fn as_v1(&self) -> &EventSubscriptionRequest {
        match self {
            Self::V1(v1) => v1,
        }
    }

    #[allow(missing_docs)]
    pub fn as_mut_v1(&mut self) -> &mut EventSubscriptionRequest {
        match self {
            Self::V1(v1) => v1,
        }
    }

    #[allow(missing_docs)]
    pub fn into_v1(self) -> EventSubscriptionRequest {
        match self {
            Self::V1(v1) => v1,
        }
    }
}

/// Message sent by the stream consumer.
/// Request sent by the client to subscribe to events.
#[version_with_scale(n = 1, versioned = "VersionedEventSubscriptionRequest")]
#[derive(Debug, Clone, Decode, Encode, IntoSchema)]
pub struct EventSubscriptionRequest(pub FilterBox);

/// Event.
#[derive(
    Debug,
    Clone,
    PartialEq,
    Eq,
    Hash,
    Decode,
    Encode,
    Deserialize,
    Serialize,
    FromVariant,
    IntoSchema,
)]
pub enum Event {
    /// Pipeline event.
    Pipeline(pipeline::Event),
    /// Data event.
    Data(data::Event),
    /// Time event.
    Time(time::Event),
    /// Trigger execution event.
    ExecuteTrigger(execute_trigger::Event),
}

/// Event type. Like [`Event`] but without actual event data
#[derive(Debug, Copy, Clone, PartialEq, Eq, Decode, Encode, IntoSchema, Hash)]
pub enum EventType {
    /// Pipeline event.
    Pipeline,
    /// Data event.
    Data,
    /// Time event.
    Time,
    /// Trigger execution event.
    ExecuteTrigger,
}

=======
model! {
    /// Event.
    #[derive(Debug, Clone, PartialEq, Eq, Hash, FromVariant, Decode, Encode, Deserialize, Serialize, IntoSchema)]
    #[ffi_type]
    pub enum Event {
        /// Pipeline event.
        Pipeline(pipeline::Event),
        /// Data event.
        Data(data::Event),
        /// Time event.
        Time(time::Event),
        /// Trigger execution event.
        ExecuteTrigger(execute_trigger::Event),
    }

    /// Event type. Like [`Event`] but without actual event data
    #[derive(Debug, Copy, Clone, PartialEq, Eq, Hash, Decode, Encode, IntoSchema)]
    pub enum EventType {
        /// Pipeline event.
        Pipeline,
        /// Data event.
        Data,
        /// Time event.
        Time,
        /// Trigger execution event.
        ExecuteTrigger,
    }
}

>>>>>>> 5310dd4c
/// Trait for filters
pub trait Filter {
    /// Type of event that can be filtered
    type Event;

    /// Check if `item` matches filter
    ///
    /// Returns `true`, if `item` matches filter and `false` if not
    fn matches(&self, event: &Self::Event) -> bool;

    /// Returns a number of times trigger should be executed for
    ///
    /// Used for time-triggers
    #[inline]
    fn count_matches(&self, event: &Self::Event) -> u32 {
        self.matches(event).into()
    }

    /// Check if filter is mintable.
    ///
    /// Returns `true` by default. Used for time-triggers
    #[inline]
    fn mintable(&self) -> bool {
        true
    }
}

model! {
    /// Event filter.
    #[allow(variant_size_differences)]
    #[derive(Debug, Clone, PartialOrd, Ord, PartialEq, Eq, Hash, FromVariant, Decode, Encode, Deserialize, Serialize, IntoSchema)]
    pub enum FilterBox {
        /// Listen to pipeline events with filter.
        Pipeline(pipeline::EventFilter),
        /// Listen to data events with filter.
        Data(data::EventFilter),
        /// Listen to time events with filter.
        Time(time::EventFilter),
        /// Listen to trigger execution event with filter.
        ExecuteTrigger(execute_trigger::EventFilter),
    }
}

impl Filter for FilterBox {
    type Event = Event;

    /// Apply filter to event.
    fn matches(&self, event: &Event) -> bool {
        match (event, self) {
            (Event::Pipeline(event), FilterBox::Pipeline(filter)) => filter.matches(event),
            (Event::Data(event), FilterBox::Data(filter)) => filter.matches(event),
            (Event::Time(event), FilterBox::Time(filter)) => filter.matches(event),
            (Event::ExecuteTrigger(event), FilterBox::ExecuteTrigger(filter)) => {
                filter.matches(event)
            }
            _ => false,
        }
    }
}

#[cfg(feature = "http")]
pub mod stream {
    //! Structures related to event streaming over HTTP

    use derive_more::Constructor;
    use iroha_version::prelude::*;

    use super::*;

    declare_versioned_with_scale!(VersionedEventMessage 1..2, Debug, Clone, FromVariant, IntoSchema);

    impl VersionedEventMessage {
        /// Convert from `&VersionedEventPublisherMessage` to V1 reference
        pub const fn as_v1(&self) -> &EventMessage {
            match self {
                Self::V1(v1) => v1,
            }
        }

        /// Convert from `&mut VersionedEventPublisherMessage` to V1 mutable reference
        pub fn as_mut_v1(&mut self) -> &mut EventMessage {
            match self {
                Self::V1(v1) => v1,
            }
        }

        /// Convert from `VersionedEventPublisherMessage` to V1
        pub fn into_v1(self) -> EventMessage {
            match self {
                Self::V1(v1) => v1,
            }
        }
    }

    model! {
        /// Message sent by the stream producer.
        /// Event sent by the peer.
        #[version_with_scale(n = 1, versioned = "VersionedEventMessage")]
        #[derive(Debug, Clone, Decode, Encode, IntoSchema)]
        #[repr(transparent)]
        pub struct EventMessage(pub Event);
    }

    impl From<EventMessage> for Event {
        fn from(source: EventMessage) -> Self {
            source.0
        }
    }

    declare_versioned_with_scale!(VersionedEventSubscriptionRequest 1..2, Debug, Clone, FromVariant, IntoSchema);

    impl VersionedEventSubscriptionRequest {
        /// Convert from `&VersionedEventSubscriberMessage` to V1 reference
        pub const fn as_v1(&self) -> &EventSubscriptionRequest {
            match self {
                Self::V1(v1) => v1,
            }
        }

        /// Convert from `&mut VersionedEventSubscriberMessage` to V1 mutable reference
        pub fn as_mut_v1(&mut self) -> &mut EventSubscriptionRequest {
            match self {
                Self::V1(v1) => v1,
            }
        }

        /// Convert from `VersionedEventSubscriberMessage` to V1
        pub fn into_v1(self) -> EventSubscriptionRequest {
            match self {
                Self::V1(v1) => v1,
            }
        }
    }

    model! {
        /// Message sent by the stream consumer.
        /// Request sent by the client to subscribe to events.
        #[version_with_scale(n = 1, versioned = "VersionedEventSubscriptionRequest")]
        #[derive(Debug, Clone, Constructor, Decode, Encode, IntoSchema)]
        #[repr(transparent)]
        pub struct EventSubscriptionRequest(pub FilterBox);
    }
}

/// Exports common structs and enums from this module.
pub mod prelude {
    #[cfg(feature = "http")]
    pub use super::stream::{
        EventMessage, EventSubscriptionRequest, VersionedEventMessage,
        VersionedEventSubscriptionRequest,
    };
    pub use super::{
        data::prelude::*, execute_trigger::prelude::*, pipeline::prelude::*, time::prelude::*,
        Event, EventType, Filter, FilterBox,
    };
}<|MERGE_RESOLUTION|>--- conflicted
+++ resolved
@@ -15,110 +15,8 @@
 pub mod pipeline;
 pub mod time;
 
-<<<<<<< HEAD
-declare_versioned_with_scale!(VersionedEventMessage 1..2, Debug, Clone, FromVariant, IntoSchema);
-
-impl VersionedEventMessage {
+model! {
     #[allow(missing_docs)]
-    pub const fn as_v1(&self) -> &EventMessage {
-        match self {
-            Self::V1(v1) => v1,
-        }
-    }
-
-    #[allow(missing_docs)]
-    pub fn as_mut_v1(&mut self) -> &mut EventMessage {
-        match self {
-            Self::V1(v1) => v1,
-        }
-    }
-
-    #[allow(missing_docs)]
-    pub fn into_v1(self) -> EventMessage {
-        match self {
-            Self::V1(v1) => v1,
-        }
-    }
-}
-
-/// Message sent by the stream producer.
-/// Event sent by the peer.
-#[version_with_scale(n = 1, versioned = "VersionedEventMessage")]
-#[derive(Debug, Clone, Decode, Encode, IntoSchema)]
-pub struct EventMessage(pub Event);
-
-declare_versioned_with_scale!(VersionedEventSubscriptionRequest 1..2, Debug, Clone, FromVariant, IntoSchema);
-
-impl VersionedEventSubscriptionRequest {
-    #[allow(missing_docs)]
-    pub const fn as_v1(&self) -> &EventSubscriptionRequest {
-        match self {
-            Self::V1(v1) => v1,
-        }
-    }
-
-    #[allow(missing_docs)]
-    pub fn as_mut_v1(&mut self) -> &mut EventSubscriptionRequest {
-        match self {
-            Self::V1(v1) => v1,
-        }
-    }
-
-    #[allow(missing_docs)]
-    pub fn into_v1(self) -> EventSubscriptionRequest {
-        match self {
-            Self::V1(v1) => v1,
-        }
-    }
-}
-
-/// Message sent by the stream consumer.
-/// Request sent by the client to subscribe to events.
-#[version_with_scale(n = 1, versioned = "VersionedEventSubscriptionRequest")]
-#[derive(Debug, Clone, Decode, Encode, IntoSchema)]
-pub struct EventSubscriptionRequest(pub FilterBox);
-
-/// Event.
-#[derive(
-    Debug,
-    Clone,
-    PartialEq,
-    Eq,
-    Hash,
-    Decode,
-    Encode,
-    Deserialize,
-    Serialize,
-    FromVariant,
-    IntoSchema,
-)]
-pub enum Event {
-    /// Pipeline event.
-    Pipeline(pipeline::Event),
-    /// Data event.
-    Data(data::Event),
-    /// Time event.
-    Time(time::Event),
-    /// Trigger execution event.
-    ExecuteTrigger(execute_trigger::Event),
-}
-
-/// Event type. Like [`Event`] but without actual event data
-#[derive(Debug, Copy, Clone, PartialEq, Eq, Decode, Encode, IntoSchema, Hash)]
-pub enum EventType {
-    /// Pipeline event.
-    Pipeline,
-    /// Data event.
-    Data,
-    /// Time event.
-    Time,
-    /// Trigger execution event.
-    ExecuteTrigger,
-}
-
-=======
-model! {
-    /// Event.
     #[derive(Debug, Clone, PartialEq, Eq, Hash, FromVariant, Decode, Encode, Deserialize, Serialize, IntoSchema)]
     #[ffi_type]
     pub enum Event {
@@ -146,7 +44,6 @@
     }
 }
 
->>>>>>> 5310dd4c
 /// Trait for filters
 pub trait Filter {
     /// Type of event that can be filtered
@@ -219,21 +116,21 @@
     declare_versioned_with_scale!(VersionedEventMessage 1..2, Debug, Clone, FromVariant, IntoSchema);
 
     impl VersionedEventMessage {
-        /// Convert from `&VersionedEventPublisherMessage` to V1 reference
+        #[allow(missing_docs)]
         pub const fn as_v1(&self) -> &EventMessage {
             match self {
                 Self::V1(v1) => v1,
             }
         }
 
-        /// Convert from `&mut VersionedEventPublisherMessage` to V1 mutable reference
+        #[allow(missing_docs)]
         pub fn as_mut_v1(&mut self) -> &mut EventMessage {
             match self {
                 Self::V1(v1) => v1,
             }
         }
 
-        /// Convert from `VersionedEventPublisherMessage` to V1
+        #[allow(missing_docs)]
         pub fn into_v1(self) -> EventMessage {
             match self {
                 Self::V1(v1) => v1,
@@ -259,21 +156,21 @@
     declare_versioned_with_scale!(VersionedEventSubscriptionRequest 1..2, Debug, Clone, FromVariant, IntoSchema);
 
     impl VersionedEventSubscriptionRequest {
-        /// Convert from `&VersionedEventSubscriberMessage` to V1 reference
+        #[allow(missing_docs)]
         pub const fn as_v1(&self) -> &EventSubscriptionRequest {
             match self {
                 Self::V1(v1) => v1,
             }
         }
 
-        /// Convert from `&mut VersionedEventSubscriberMessage` to V1 mutable reference
+        #[allow(missing_docs)]
         pub fn as_mut_v1(&mut self) -> &mut EventSubscriptionRequest {
             match self {
                 Self::V1(v1) => v1,
             }
         }
 
-        /// Convert from `VersionedEventSubscriberMessage` to V1
+        #[allow(missing_docs)]
         pub fn into_v1(self) -> EventSubscriptionRequest {
             match self {
                 Self::V1(v1) => v1,

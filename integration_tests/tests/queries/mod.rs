use iroha::{
    client::QueryError,
    data_model::{
        prelude::*,
        query::{error::QueryExecutionFail, parameters::MAX_FETCH_SIZE},
    },
};
use iroha_test_network::*;

mod account;
mod asset;
mod metadata;
mod query_errors;
mod role;
mod smart_contract;

#[test]
fn too_big_fetch_size_is_not_allowed() {
    let (network, _rt) = NetworkBuilder::new().start_blocking().unwrap();
    let client = network.client();

    let err = client
        .query(FindAssets::new())
        .with_fetch_size(FetchSize::new(Some(MAX_FETCH_SIZE.checked_add(1).unwrap())))
        .execute()
        .expect_err("Should fail");

    assert!(matches!(
        err,
        QueryError::Validation(ValidationFail::QueryFailed(
            QueryExecutionFail::FetchSizeTooBig
        ))
    ));
}

#[test]
fn find_blocks_reversed() -> eyre::Result<()> {
    let (network, rt) = NetworkBuilder::new().start_blocking()?;
    let client = network.client();

    // Waiting for empty block to be committed
    rt.block_on(async { network.ensure_blocks_with(|x| x.total >= 2).await })?;

    client.submit_blocking(Register::domain(Domain::new("domain1".parse()?)))?;

    // Waiting for empty block to be committed
    rt.block_on(async { network.ensure_blocks_with(|x| x.total >= 4).await })?;

    let blocks = client.query(FindBlocks).execute_all()?;
    assert_eq!(blocks.len(), 4);
    assert_eq!(blocks[blocks.len() - 1].header().prev_block_hash(), None);
    for i in 0..blocks.len() - 1 {
        assert_eq!(
            blocks[i].header().prev_block_hash(),
            Some(blocks[i + 1].header().hash())
        );
    }
    assert!(blocks[0].is_empty());

    Ok(())
}

#[test]
fn find_transactions_reversed() -> eyre::Result<()> {
    let (network, _rt) = NetworkBuilder::new().start_blocking()?;
    let client = network.client();

    let register_domain = Register::domain(Domain::new("domain1".parse()?));
    client.submit_blocking(register_domain.clone())?;

    let txs = client.query(FindTransactions).execute_all()?;

    // check that latest transaction is register domain
<<<<<<< HEAD
    let Executable::Instructions(instructions) = txs[0].as_ref().instructions();
=======
    let TransactionEntrypoint::External(entrypoint) = txs[0].entrypoint() else {
        eyre::bail!("entrypoint should be external transaction");
    };
    let Executable::Instructions(instructions) = entrypoint.instructions() else {
        eyre::bail!("entrypoint should be builtin instructions");
    };
>>>>>>> f77a749c
    assert_eq!(instructions.len(), 1);
    assert_eq!(
        instructions[0],
        InstructionBox::Register(register_domain.into())
    );

    Ok(())
}<|MERGE_RESOLUTION|>--- conflicted
+++ resolved
@@ -71,16 +71,12 @@
     let txs = client.query(FindTransactions).execute_all()?;
 
     // check that latest transaction is register domain
-<<<<<<< HEAD
-    let Executable::Instructions(instructions) = txs[0].as_ref().instructions();
-=======
     let TransactionEntrypoint::External(entrypoint) = txs[0].entrypoint() else {
         eyre::bail!("entrypoint should be external transaction");
     };
     let Executable::Instructions(instructions) = entrypoint.instructions() else {
         eyre::bail!("entrypoint should be builtin instructions");
     };
->>>>>>> f77a749c
     assert_eq!(instructions.len(), 1);
     assert_eq!(
         instructions[0],
